--- conflicted
+++ resolved
@@ -57,11 +57,7 @@
         returns (string memory name, string memory version)
     {
         name = "SimpleFunder";
-<<<<<<< HEAD
-        version = "0.4.3";
-=======
-        version = "0.1.2";
->>>>>>> 810f7177
+        version = "0.1,2";
     }
 
     ////////////////////////////////////////////////////////////////////////
