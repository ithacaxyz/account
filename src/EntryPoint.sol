// SPDX-License-Identifier: MIT
pragma solidity ^0.8.23;

import {AccountRegistry} from "./AccountRegistry.sol";
import {LibBitmap} from "solady/utils/LibBitmap.sol";
import {LibERC7579} from "solady/accounts/LibERC7579.sol";
import {LibEIP7702} from "solady/accounts/LibEIP7702.sol";
import {Ownable} from "solady/auth/Ownable.sol";
import {EfficientHashLib} from "solady/utils/EfficientHashLib.sol";
import {ReentrancyGuardTransient} from "solady/utils/ReentrancyGuardTransient.sol";
import {EIP712} from "solady/utils/EIP712.sol";
import {LibBit} from "solady/utils/LibBit.sol";
import {LibBytes} from "solady/utils/LibBytes.sol";
import {LibStorage} from "solady/utils/LibStorage.sol";
import {CallContextChecker} from "solady/utils/CallContextChecker.sol";
import {FixedPointMathLib as Math} from "solady/utils/FixedPointMathLib.sol";
import {TokenTransferLib} from "./TokenTransferLib.sol";
import {LibPREP} from "./LibPREP.sol";
import {LibNonce} from "./LibNonce.sol";

/// @title EntryPoint
/// @notice Enables atomic verification, gas compensation and execution across eoas.
/// @dev
/// The EntryPoint allows relayers to submit payloads on one or more eoas,
/// and get compensated for the gas spent in an atomic transaction.
/// It serves the following purposes:
/// - Facilitate fair gas compensation to the relayer.
///   This means capping the amount of gas consumed,
///   such that it will not exceed the signed gas stipend,
///   and ensuring the relayer gets compensated even if the call to the eoa reverts.
///   This also means minimizing the risk of griefing the relayer, in areas where
///   we cannot absolutely guarantee compensation for gas spent.
/// - Ensures that the eoa can safely compensate the relayer.
///   This means ensuring that the eoa cannot be drained.
///   This means ensuring that the compensation is capped by the signed max amount.
///   Tokens can only be deducted from an eoa once per signed nonce.
/// - Minimize chance of censorship.
///   This means once an UserOp is signed, it is infeasible to
///   alter or rearrange it to force it to fail.
contract EntryPoint is
    AccountRegistry,
    EIP712,
    Ownable,
    CallContextChecker,
    ReentrancyGuardTransient
{
    using LibERC7579 for bytes32[];
    using EfficientHashLib for bytes32[];
    using LibBitmap for LibBitmap.Bitmap;

    ////////////////////////////////////////////////////////////////////////
    // Data Structures
    ////////////////////////////////////////////////////////////////////////

    /// @dev This has the same layout as the ERC7579's execution struct.
    struct Call {
        /// @dev The call target.
        address to;
        /// @dev Amount of native value to send to the target.
        uint256 value;
        /// @dev The calldata bytes.
        bytes data;
    }

    /// @dev A struct to hold the user operation fields.
    /// Since L2s already include calldata compression with savings forwarded to users,
    /// we don't need to be too concerned about calldata overhead.
    struct UserOp {
        /// @dev The user's address.
        address eoa;
        /// @dev An encoded array of calls, using ERC7579 batch execution encoding.
        /// `abi.encode(calls)`, where `calls` is of type `Call[]`.
        /// This allows for more efficient safe forwarding to the EOA.
        bytes executionData;
        /// @dev Per delegated EOA.
        /// This nonce is a 4337-style 2D nonce with some specializations:
        /// - Upper 192 bits are used for the `seqKey` (sequence key).
        ///   The upper 16 bits of the `seqKey` is `MULTICHAIN_NONCE_PREFIX`,
        ///   then the UserOp EIP712 hash will exclude the chain ID.
        /// - Lower 64 bits are used for the sequential nonce corresponding to the `seqKey`.
        uint256 nonce;
        /// @dev The account paying the payment token.
        /// If this is `address(0)`, it defaults to the `eoa`.
        address payer;
        /// @dev The ERC20 or native token used to pay for gas.
        address paymentToken;
        /// @dev The payment recipient for the ERC20 token.
        /// Excluded from signature. The filler can replace this with their own address.
        /// This enables multiple fillers, allowing for competitive filling, better uptime.
        /// If `address(0)`, the payment will be accrued by the entry point.
        address paymentRecipient;
        /// @dev The amount of the token to pay.
        /// Excluded from signature. This will be required to be less than `paymentMaxAmount`.
        uint256 paymentAmount;
        /// @dev The maximum amount of the token to pay.
        uint256 paymentMaxAmount;
        /// @dev The amount of ERC20 to pay per gas spent. For calculation of refunds.
        /// If this is left at zero, it will be treated as infinity (i.e. no refunds).
        uint256 paymentPerGas;
        /// @dev The combined gas limit for payment, verification, and calling the EOA.
        uint256 combinedGas;
        /// @dev The wrapped signature.
        /// `abi.encodePacked(innerSignature, keyHash, prehash)`.
        bytes signature;
        /// @dev Optional data for `initPREP` on the delegation.
        /// This is encoded using ERC7821 style batch execution encoding.
        /// (ERC7821 is a variant of ERC7579).
        /// `abi.encode(calls, abi.encodePacked(bytes32(saltAndDelegation)))`,
        /// where `calls` is of type `Call[]`,
        /// and `saltAndDelegation` is `bytes32((uint256(salt) << 160) | uint160(delegation))`.
        bytes initData;
        /// @dev Optional array of encoded UserOps that will be verified and executed
        /// after PREP (if any) and before the validation of the overall UserOp.
        /// A PreOp will NOT have its gas limit or payment applied.
        /// The overall UserOp's gas limit and payment will be applied, encompassing all its PreOps.
        /// The execution of a PreOp will check and increment the nonce in the PreOp.
        /// If at any point, any PreOp cannot be verified to be correct, or fails in execution,
        /// the overall UserOp will revert before validation, and execute will return a non-zero error.
        /// A PreOp can contain PreOps, forming a tree structure.
        /// The `executionData` tree will be executed in post-order (i.e. left -> right -> current).
        /// The `encodedPreOps` are included in the EIP712 signature, which enables execution order
        /// to be enforced on-the-fly even if the nonces are from different sequences.
        bytes[] encodedPreOps;
        /// @dev Optional payment signature to be passed into the `compensate` function
        /// on the `payer`. This signature is NOT included in the EIP712 signature.
        bytes paymentSignature;
        /// @dev Optional. If non-zero, the EOA must use `supportedDelegationImplementation`.
        /// Otherwise, if left as `address(0)`, any EOA implementation will be supported.
        /// This field is NOT included in the EIP712 signature.
        address supportedDelegationImplementation;
    }

    ////////////////////////////////////////////////////////////////////////
    // UserOp Offets
    ////////////////////////////////////////////////////////////////////////

    /// @dev Offset of `paymentAmount` in the UserOp struct.
    uint256 internal constant _USER_OP_PAYMENT_AMOUNT_OFFSET = 6 * 0x20;

    /// @dev Offset of `paymentMaxAmount` in the UserOp struct.
    uint256 internal constant _USER_OP_PAYMENT_MAX_AMOUNT_OFFSET = 7 * 0x20;

    /// @dev Offset of `paymentPerGas` in the UserOp struct.
    uint256 internal constant _USER_OP_PAYMENT_PER_GAS_OFFSET = 8 * 0x20;

    ////////////////////////////////////////////////////////////////////////
    // Errors
    ////////////////////////////////////////////////////////////////////////

    /// @dev Unable to perform the payment.
    error PaymentError();

    /// @dev Unable to verify the user op. The user op may be invalid.
    error VerificationError();

    /// @dev Unable to perform the call.
    error CallError();

    /// @dev Unable to perform the verification and the call.
    error VerifiedCallError();

    /// @dev Out of gas to perform the call operation.
    error InsufficientGas();

    /// @dev The order has already been filled.
    error OrderAlreadyFilled();

    /// @dev For returning the gas required and the error from a simulation.
    /// For the meaning of the returned variables, see `simulateExecute`.
    error SimulationResult(uint256 gExecute, uint256 gCombined, uint256 gUsed, bytes4 err);

    /// @dev The simulate execute run has failed. Try passing in more gas to the simulation.
    error SimulateExecuteFailed();

    /// @dev A sub UserOp's EOA must be the same as its parent UserOp's eoa.
    error InvalidPreOpEOA();

    /// @dev The sub UserOp cannot be verified to be correct.
    error PreOpVerificationError();

    /// @dev Error calling the sub UserOp's `executionData`.
    error PreOpCallError();

    /// @dev The EOA's delegation implementation is not supported.
    error UnsupportedDelegationImplementation();

    ////////////////////////////////////////////////////////////////////////
    // Events
    ////////////////////////////////////////////////////////////////////////

    /// @dev The nonce sequence of `eoa` is invalidated up to (inclusive) of `nonce`.
    /// The new available nonce will be `nonce + 1`.
    event NonceInvalidated(address indexed eoa, uint256 nonce);

    /// @dev Emitted when a UserOp is executed.
    /// This event is emitted in the `execute` function.
    /// - `incremented` denotes that `nonce`'s sequence has been incremented to invalidate `nonce`,
    /// - `err` denotes the resultant error selector.
    /// If `incremented` is true and `err` is non-zero, the UserOp was successful.
    event UserOpExecuted(address indexed eoa, uint256 indexed nonce, bool incremented, bytes4 err);

    ////////////////////////////////////////////////////////////////////////
    // Constants
    ////////////////////////////////////////////////////////////////////////

    /// @dev For EIP712 signature digest calculation for the `execute` function.
    bytes32 public constant USER_OP_TYPEHASH = keccak256(
        "UserOp(bool multichain,address eoa,Call[] calls,uint256 nonce,address payer,address paymentToken,uint256 paymentMaxAmount,uint256 paymentPerGas,uint256 combinedGas,bytes[] encodedPreOps)Call(address to,uint256 value,bytes data)"
    );

    /// @dev For EIP712 signature digest calculation for the `execute` function.
    bytes32 public constant CALL_TYPEHASH = keccak256("Call(address to,uint256 value,bytes data)");

    /// @dev For EIP712 signature digest calculation.
    bytes32 public constant DOMAIN_TYPEHASH = _DOMAIN_TYPEHASH;

    /// @dev Nonce prefix to signal that the payload is to be signed with EIP712 without the chain ID.
    /// This constant is a pun for "chain ID 0".
    uint16 public constant MULTICHAIN_NONCE_PREFIX = 0xc1d0;

    /// @dev For ensuring that the remaining gas is sufficient for a self-call with
    /// overhead for cleaning up after the self-call. This also has an added benefit
    /// of preventing the censorship vector of calling `execute` in a very deep call-stack.
    /// With the 63/64 rule, and an initial gas of 30M, we can approximately make
    /// around 339 recursive calls before the amount of gas passed in drops below 100k.
    /// The EVM has a maximum call depth of 1024.
    uint256 internal constant _INNER_GAS_OVERHEAD = 100000;

    /// @dev The amount of expected gas for refunds.
    /// Should be enough for a cold zero to non-zero SSTORE + a warm SSTORE + a few SLOADs.
    uint256 internal constant _REFUND_GAS = 50000;

    /// @dev Bit in `combinedGasOverride` that denotes if it is just for the 63/64 test.
    uint256 internal constant _FLAG_63_OVER_64_TEST = 1 << 255;

    /// @dev Bit in `combinedGasOverride` that denotes if it is for a simulation.
    uint256 internal constant _FLAG_IS_SIMULATION = 1 << 254;

    /// @dev Bit in `combinedGasOverride` that denotes if the reverts should be a full revert.
    /// If this flag is set, `_execute` will also revert instead of returning `err`.
    uint256 internal constant _FLAG_BUBBLE_FULL_REVERT = 1 << 253;

    /// @dev Bit in `combinedGasOverride` that denotes if it is just for the verification gas.
    uint256 internal constant _FLAG_VERIFICATION_GAS_ONLY = 1 << 252;

    ////////////////////////////////////////////////////////////////////////
    // Storage
    ////////////////////////////////////////////////////////////////////////

    /// @dev Holds the storage.
    struct EntryPointStorage {
        /// @dev Mapping of (`eoa`, `seqKey`) to nonce sequence.
        /// We use a `LibStorage.Ref` instead of a uint64 for performance.
        mapping(address => mapping(uint192 => LibStorage.Ref)) nonceSeqs;
        /// @dev Mapping of (`eoa`, `nonce`) to the error selector.
        /// If `uint64(nonce) < nonceSeqs[eoa][uint192(nonce >> 64)]`,
        /// it means that the nonce has either been used or invalidated,
        /// and a non-zero error selector denotes an error.
        /// Otherwise, if `uint64(nonce) >= nonceSeqs[eoa][uint192(nonce >> 64)]`,
        /// we would expect that the error selector is zero (i.e. uninitialized).
        mapping(address => mapping(uint256 => bytes4)) errs;
        /// @dev A bitmap to mark ERC7683 order IDs as filled, to prevent filling replays.
        LibBitmap.Bitmap filledOrderIds;
    }

    /// @dev Returns the storage pointer.
    function _getEntryPointStorage() internal pure returns (EntryPointStorage storage $) {
        // Truncate to 9 bytes to reduce bytecode size.
        uint256 s = uint72(bytes9(keccak256("PORTO_ENTRY_POINT_STORAGE")));
        assembly ("memory-safe") {
            $.slot := s
        }
    }

    ////////////////////////////////////////////////////////////////////////
    // Constructor
    ////////////////////////////////////////////////////////////////////////

    constructor(address initialOwner) payable {
        _initializeOwner(initialOwner);
    }

    ////////////////////////////////////////////////////////////////////////
    // Main
    ////////////////////////////////////////////////////////////////////////

    /// @dev Executes a single encoded user operation.
    /// `encodedUserOp` is given by `abi.encode(userOp)`, where `userOp` is a struct of type `UserOp`.
    /// If sufficient gas is provided, returns an error selector that is non-zero
    /// if there is an error during the payment, verification, and call execution.
    function execute(bytes calldata encodedUserOp)
        public
        payable
        virtual
        nonReentrant
        returns (bytes4 err)
    {
        (, err) = _execute(encodedUserOp, 0);
    }

    /// @dev Executes the array of encoded user operations.
    /// Each element in `encodedUserOps` is given by `abi.encode(userOp)`,
    /// where `userOp` is a struct of type `UserOp`.
    function execute(bytes[] calldata encodedUserOps)
        public
        payable
        virtual
        nonReentrant
        returns (bytes4[] memory errs)
    {
        // This allocation and loop was initially in assembly, but I've normified it for now.
        errs = new bytes4[](encodedUserOps.length);
        for (uint256 i; i < encodedUserOps.length; ++i) {
            // We reluctantly use regular Solidity to access `encodedUserOps[i]`.
            // This generates an unnecessary check for `i < encodedUserOps.length`, but helps
            // generate all the implicit calldata bound checks on `encodedUserOps[i]`.
            (, errs[i]) = _execute(encodedUserOps[i], 0);
        }
    }

    /// @dev This function does not actually execute.
    /// It simulates an execution and reverts with
    /// `SimulationResult(gExecute, gCombined, gUsed, err)`:
    /// - `gExecute` is the recommended amount of gas to pass into execute.
    ///    This does not include the minimum transaction overhead of 21k gas.
    ///    You will need to add that in.
    /// - `gCombined` is the recommendation for `gasCombined`.
    /// - `gUsed` is the amount of gas that has been eaten.
    /// - `err` is the error selector from the simulation.
    ///   If the `err` is non-zero, it means that the simulation with `gExecute`
    ///   has not resulted in a success execution.
    /// Notes:
    /// - `combinedGas` will be ignored and overwritten during estimation. Just leave it as zero.
    /// - `signature` is NOT required to be valid, but sufficient for triggering
    ///    the code paths to meter the gas required.
    ///   - EOA (no `keyHash`): `abi.encodePacked(r, s, v)`.
    ///   - Others (e.g. P256, with `keyHash`):
    ///     `abi.encodePacked(bytes(innerSignature), bytes32(keyHash), bool(prehash))`.
    ///     The `keyHash` is required for triggering to validation and GuardedExecutor
    ///     code paths for that particular `keyHash`.
    /// - For most accurate metering:
    ///   - UserOp should have a payment amount greater than 0.
    ///   - The signatures should be actual signatures,
    ///     but signed by a different private key of the same key type.
    ///     For simulations, we want to avoid early returns for trivially invalid signatures.
    /// - To enable this function to return instead of reverting, for `eth_simulateV1`,
    ///   use a state override to set `msg.sender.balance` to `type(uint256).max`.
    function simulateExecute(bytes calldata encodedUserOp)
        public
        payable
        virtual
        returns (uint256 gExecute, uint256 gCombined, uint256 gUsed)
    {
        gExecute = gasleft();
        bytes4 err;
        assembly ("memory-safe") {
            function callSimulateExecute(g_, data_) -> _success {
                calldatacopy(0x00, calldatasize(), 0x40) // Zeroize the memory for the return data.
                pop(call(g_, address(), 0, add(data_, 0x20), mload(data_), 0x00, 0x40))
                _success := eq(shr(224, mload(0x00)), 0xffffffff)
            }
            function revertSimulateExecuteFailed() {
                mstore(0x00, 0x234e352e) // `SimulateExecuteFailed()`.
                revert(0x1c, 0x04)
            }
            function saturatingMul(x_, y_) -> _z {
                _z := or(sub(or(iszero(x_), eq(div(mul(x_, y_), x_), y_)), 1), mul(x_, y_))
            }
            // `abi.encodePacked(bytes4(0xffffffff), combinedGasOverride, encodedUserOp)`.
            let data := mload(0x40)
            mstore(add(data, 0x04), 0xffffffff) // `selfCallSimulateExecute565348489()`.
            mstore(add(data, 0x44), 0) // `noRevertCaller`.
            calldatacopy(add(data, 0x64), encodedUserOp.offset, encodedUserOp.length)
            mstore(data, add(0x44, encodedUserOp.length)) // Store `data.length`.

            // Setting `_FLAG_IS_SIMULATION` tells `_execute` that we want the
            // simulation to skip the invalid signature revert and also the 63/64 rule revert.
            // Also use `2**96 - 1` as the `combinedGas` for the very first call to `_execute`.
            let fullCombinedGasOverride := or(_FLAG_IS_SIMULATION, 0xffffffffffffffffffffffff)
            mstore(add(data, 0x24), fullCombinedGasOverride)
            if iszero(callSimulateExecute(gas(), data)) { revertSimulateExecuteFailed() }
            gUsed := mload(0x04)
            err := mload(0x24)
            // If the UserOp results in a successful execution, let's try to determine
            // the amount of gas that needs to be passed in.
            if iszero(err) {
                // Tell `selfCallSimulateExecute565348489()` that we just want the verification gas.
                mstore(add(data, 0x24), _FLAG_VERIFICATION_GAS_ONLY)
                // We need to use a reverting simulation call to measure the verification gas,
                // as it resets warm address and storage access.
                if iszero(callSimulateExecute(gas(), data)) { revertSimulateExecuteFailed() }
                let gVerify := mload(0x04)
                // Heuristic: if the verification gas is > 60k, assume it is P256 verification
                // without the precompile, which has quite a large variance in verification gas.
                // Add 110k (empirically determined) to the `gUsed` to account for the variance.
                for { gCombined := add(gUsed, mul(110000, gt(gVerify, 60000))) } 1 {} {
                    gCombined := add(gCombined, shr(4, gCombined)) // Heuristic: multiply by 1.0625.
                    // Now that we are trying to hone in onto a good estimate for `combinedGas`, we
                    // still want to skip the invalid signature revert and also the 63/64 rule revert.
                    mstore(add(data, 0x24), or(_FLAG_IS_SIMULATION, gCombined))
                    if iszero(callSimulateExecute(gas(), data)) { revertSimulateExecuteFailed() }
                    if iszero(mload(0x24)) { break } // If `err` is zero, we've found the `gCombined`.
                }
                // Setting `_FLAG_63_OVER_64_TEST` tells `_execute` to early return,
                // as we just want to test the 63/64 rule on `gExecute` for the given `gCombined`.
                mstore(add(data, 0x24), or(_FLAG_63_OVER_64_TEST, gCombined))
                for { gExecute := gCombined } 1 {} {
                    gExecute := add(gExecute, shr(5, gExecute)) // Heuristic: multiply by 1.03125.
                    if callSimulateExecute(gExecute, data) { if iszero(mload(0x24)) { break } }
                }
                // Add a bit of buffer to account for the variations in
                // function dispatch between `execute` and `simulateExecute`.
                gExecute := add(gExecute, 500)
            }
            // If `msg.sender.balance < type(uint256).max`, revert.
            if add(balance(caller()), 1) {
                mstore(data, 0xe33c2c73) // `SimulationResult(uint256,uint256,uint256,bytes4)`.
                mstore(add(data, 0x20), gExecute)
                mstore(add(data, 0x40), gCombined)
                mstore(add(data, 0x60), gUsed)
                mstore(add(data, 0x80), err)
                revert(add(data, 0x1c), 0x84)
            }

            // Execute one final time without reverting.
            // This allows `eth_simulateV1` to collect all logs from the execution.
            mstore(add(data, 0x24), or(_FLAG_BUBBLE_FULL_REVERT, fullCombinedGasOverride))
            mstore(add(data, 0x44), caller()) // `noRevertCaller`.

            // Because `encodedUserOp` is in the calldata, we have to do a self call to
            // `selfCallSimulateExecute565348489` to replace the `paymentAmount` and `paymentMaxAmount`.
            // While it is technically possible to modify `_pay` and `_execute` to support a
            // payment override, it incurs runtime gas costs.
            let o := add(data, 0x64)
            let u := add(o, mload(o)) // Start of the UserOp in memory.
            let paymentPerGas := mload(add(u, _USER_OP_PAYMENT_PER_GAS_OFFSET))
            let paymentOverride := saturatingMul(paymentPerGas, gCombined)
            mstore(add(u, _USER_OP_PAYMENT_AMOUNT_OFFSET), paymentOverride)
            mstore(add(u, _USER_OP_PAYMENT_MAX_AMOUNT_OFFSET), paymentOverride)
            if iszero(call(gas(), address(), 0, add(data, 0x20), mload(data), 0x00, 0x20)) {
                returndatacopy(data, 0x00, returndatasize())
                revert(data, returndatasize())
            }
        }
    }

    /// @dev This function is intended for self-call via `simulateExecute`.
    /// The name is mined to give a function selector of `0xffffffff`, which makes it
    /// least efficient to call by placing it at the rightmost part of the function dispatch tree.
    /// As this is only for simulation purposes, it does not need to be efficient.
    ///
    /// Simply calling this function to get `gUsed` is NOT enough in production.
    /// It is NOT sufficient to simply estimate `gExecute` as `gUsed * a + b; a > 1 && b > 0`.
    /// Gas is burned at varying call depths, applying the 63/64 rule at different multiples
    /// to different segments of the gas burned. `gExecute` is NOT a constant multiple of `gUsed`.
    /// The only generalized reliable way to predict `gCombined` and `gExecute` is to
    /// try and error gas-limited self-calls via `simulateExecute` to this function.
    ///
    /// This function does not actually execute.
    /// It simulates an execution and reverts with
    /// `abi.encodePacked(bytes4(0xffffffff), abi.encode(gUsed, err))`.
    /// This function requires that `combinedGas` be set to a high enough value.
    /// Notes:
    /// - `gUsed` is the amount of gas that has been eaten.
    /// - `err` is the error selector from the simulation.
    ///   If the `err` is non-zero, it means that the simulation with `gExecute`
    ///   has not resulted in a success execution.
    function selfCallSimulateExecute565348489() public payable virtual {
        bytes calldata encodedUserOp;
        uint256 combinedGasOverride;
        assembly ("memory-safe") {
            combinedGasOverride := calldataload(0x04)
            encodedUserOp.offset := 0x44
            encodedUserOp.length := sub(calldatasize(), 0x44)
        }
        uint256 gUsed;
        bytes4 err;
        if (combinedGasOverride & _FLAG_VERIFICATION_GAS_ONLY != 0) {
            uint256 gVerifyStart = gasleft();
            _verify(_extractUserOp(encodedUserOp));
            gUsed = Math.rawSub(gVerifyStart, gasleft());
        } else {
            (gUsed, err) = _execute(encodedUserOp, combinedGasOverride);
        }
        assembly ("memory-safe") {
            let noRevertCaller := calldataload(0x24)
            if noRevertCaller {
                // Revert if not via self-call, or `noRevertCaller.balance != type(uint256).max`.
                if or(xor(caller(), address()), add(balance(noRevertCaller), 1)) { invalid() }
                stop() // Return with zero data.
            }
            // Revert with `abi.encodePacked(bytes4(0xffffffff), abi.encode(gUsed, err))`.
            mstore(0x00, not(0)) // `0xffffffff`.
            mstore(0x04, gUsed)
            mstore(0x24, shl(224, shr(224, err))) // Clean the lower bytes of `err` word.
            revert(0x00, 0x44)
        }
    }

    /// @dev Extracts the UserOp from the calldata bytes, with minimal checks.
    function _extractUserOp(bytes calldata encodedUserOp)
        internal
        virtual
        returns (UserOp calldata u)
    {
        // This function does NOT allocate memory to avoid quadratic memory expansion costs.
        // Otherwise, it will be unfair to the UserOps at the back of the batch.
        assembly ("memory-safe") {
            let t := calldataload(encodedUserOp.offset)
            u := add(t, encodedUserOp.offset)
            // Bounds check. We don't need to explicitly check the fields here.
            // In the self call functions, we will use regular Solidity to access the
            // dynamic fields like `signature`, which generate the implicit bounds checks.
            if or(shr(64, t), lt(encodedUserOp.length, 0x20)) { revert(0x00, 0x00) }
        }
    }

    /// @dev Executes a single encoded UserOp.
    function _execute(bytes calldata encodedUserOp, uint256 combinedGasOverride)
        internal
        virtual
        returns (uint256 gUsed, bytes4 err)
    {
        UserOp calldata u = _extractUserOp(encodedUserOp);
        uint256 g = Math.coalesce(uint96(combinedGasOverride), u.combinedGas);
        uint256 gStart = gasleft();

        // The bit at `1 << 254` denotes if this is a gas simulation.
        uint256 isGasSimulation = (combinedGasOverride >> 254) & 1;
        unchecked {
            // Check if there's sufficient gas left for the gas-limited self calls
            // via the 63/64 rule. This is for gas estimation. If the total amount of gas
            // for the whole transaction is insufficient, revert.
            if (((gasleft() * 63) >> 6) < Math.saturatingAdd(g, _INNER_GAS_OVERHEAD)) {
<<<<<<< HEAD
                // Don't revert if it is a gas simulation. For `simulateExecute2` to be able to
                // get a simulation before knowing how much gas is needed without reverting.
                if (isGasSimulation == 0) revert InsufficientGas();
=======
                // Don't revert if `_FLAG_IS_SIMULATION`.
                // For `simulateExecute` to be able to get a simulation before knowing
                // how much gas is needed without reverting.
                if (combinedGasOverride & _FLAG_IS_SIMULATION == 0) revert InsufficientGas();
>>>>>>> dddc3126
            }
            // If `_FLAG_63_OVER_64_TEST` is set, this means `simulateExecute` just wants
            // to check the 63/64 rule, so early return to skip the rest of the computations.
            if (combinedGasOverride & _FLAG_63_OVER_64_TEST != 0) return (0, 0);
        }

        if (u.supportedDelegationImplementation != address(0)) {
            if (delegationImplementationOf(u.eoa) != u.supportedDelegationImplementation) {
                // Don't revert if it is a gas simulation.
                if (isGasSimulation == 0) err = UnsupportedDelegationImplementation.selector;
            }
        }

        address payer = Math.coalesce(u.payer, u.eoa);
        uint256 paymentAmount = u.paymentAmount;
        // Early skip the entire pay-verify-call workflow if the payer lacks tokens,
        // so that less gas is wasted when the UserOp fails.
        if (paymentAmount != 0) {
            if (TokenTransferLib.balanceOf(u.paymentToken, payer) < paymentAmount) {
                err = PaymentError.selector;
            }
        }

        bool selfCallSuccess;
        // We'll use assembly for frequently used call related stuff to save massive memory gas.
        assembly ("memory-safe") {
            let bubbleSelfCallRevert := 0
            let m := mload(0x40) // Grab the free memory pointer.
            if iszero(err) {
                // Copy the encoded user op to the memory to be ready to pass to the self call.
                calldatacopy(add(m, 0x40), encodedUserOp.offset, encodedUserOp.length)
                mstore(m, 0x00000000) // `selfCallPayVerifyCall537021665()`.
                // The word after the function selector contains the simulation flags.
<<<<<<< HEAD
                // If `flags & 1 != 0`, it means it's a gas simulation.
                mstore(add(m, 0x20), isGasSimulation)
=======
                mstore(add(m, 0x20), shl(96, shr(96, combinedGasOverride)))
>>>>>>> dddc3126
                mstore(0x00, 0) // Zeroize the return slot.

                // To prevent griefing, we need to do a non-reverting gas-limited self call.
                // If the self call is successful, we know that the payment has been made,
                // and the sequence for `nonce` has been incremented.
                // For more information, see `selfCallPayVerifyCall537021665()`.
                selfCallSuccess :=
                    call(g, address(), 0, add(m, 0x1c), add(encodedUserOp.length, 0x44), 0x00, 0x20)
                err := mload(0x00) // The self call will do another self call to execute.
                if iszero(selfCallSuccess) {
                    bubbleSelfCallRevert := err // This will only be used in simulation.
                    if iszero(err) { err := shl(224, 0xad4db224) } // `VerifiedCallError()`.
                }
            }
            // If `err` is non-zero and the simulation requires a full revert.
            if err {
                if and(combinedGasOverride, _FLAG_BUBBLE_FULL_REVERT) {
                    if bubbleSelfCallRevert {
                        returndatacopy(m, 0x00, returndatasize())
                        revert(m, returndatasize())
                    }
                    mstore(0x00, err)
                    revert(0x00, 0x20)
                }
            }
        }

        emit UserOpExecuted(u.eoa, u.nonce, selfCallSuccess, err);

        if (selfCallSuccess) {
            gUsed = Math.rawSub(gStart, gasleft());

            if (paymentAmount != 0) {
                // Refund strategy:
                // `totalAmountOfGasToPayFor = gasUsedThusFar + _REFUND_GAS`.
                // `paymentAmountForGas = paymentPerGas * totalAmountOfGasToPayFor`.
                // If we have overpaid, then refund `paymentAmount - paymentAmountForGas`.

                uint256 paymentPerGas = Math.coalesce(u.paymentPerGas, type(uint256).max);
                uint256 finalPaymentAmount = Math.min(
                    paymentAmount,
                    Math.saturatingMul(paymentPerGas, Math.saturatingAdd(gUsed, _REFUND_GAS))
                );
                address paymentRecipient = Math.coalesce(u.paymentRecipient, address(this));
                if (LibBit.and(finalPaymentAmount != 0, paymentRecipient != address(this))) {
                    TokenTransferLib.safeTransfer(
                        u.paymentToken, paymentRecipient, finalPaymentAmount
                    );
                }
                if (paymentAmount > finalPaymentAmount) {
                    TokenTransferLib.safeTransfer(
                        u.paymentToken, payer, Math.rawSub(paymentAmount, finalPaymentAmount)
                    );
                }
            }
        }
    }

    /// @dev This function is only intended for self-call.
    /// The name is mined to give a function selector of `0x00000000`, which makes it
    /// more efficient to call by placing it at the leftmost part of the function dispatch tree.
    ///
    /// We perform a gas-limited self-call to this function via `_execute(bytes,uint256)`
    /// with assembly for the following reasons:
    /// - Allow recovery from out-of-gas errors.
    ///   When a transaction is actually mined, an `executionData` payload that takes 100k gas
    ///   to execute during simulation might require 1M gas to actually execute
    ///   (e.g. a sale contract that auto-distributes tokens at the very last sale).
    ///   If we do simply let this consume all gas, then the relayer's compensation
    ///   which is determined to be sufficient during simulation might not be actually sufficient.
    ///   We can only know how much gas a payload costs by actually executing it, but once it
    ///   has been executed, the gas burned cannot be returned and will be debited from the relayer.
    /// - Avoid the overheads of `abi.encode`, `abi.decode`, and memory allocation.
    ///   Doing `(bool success, bytes memory result) = address(this).call(abi.encodeCall(...))`
    ///   incurs unnecessary ABI encoding, decoding, and memory allocation.
    ///   Quadratic memory expansion costs will make UserOps in later parts of a batch
    ///   unfairly punished, while making gas estimates unreliable.
    /// - For even more efficiency, we directly rip the UserOp from the calldata instead
    ///   of making it as an argument to this function.
    ///
    /// This function reverts if the PREP initialization or the UserOp validation fails.
    /// This is to prevent incorrect compensation (the UserOp's signature defines what is correct).
    function selfCallPayVerifyCall537021665() public payable {
        require(msg.sender == address(this));

        UserOp calldata u;
        uint256 flags;
        assembly ("memory-safe") {
            u := add(0x24, calldataload(0x24))
            flags := calldataload(0x04)
        }
        address eoa = u.eoa;
        // Verify the nonce, early reverting to save gas.
        (LibStorage.Ref storage seqRef, uint256 seq) =
            LibNonce.check(_getEntryPointStorage().nonceSeqs[eoa], u.nonce);

        // The chicken and egg problem:
        // A off-chain simulation of a successful UserOp may not guarantee on-chain success.
        // The state may change in the window between simulation and actual on-chain execution.
        // If on-chain execution fails, gas that has already been burned cannot be returned
        // and will be debited from the relayer.
        // Yet, we still need to minimally check that the UserOp has a valid signature to draw
        // compensation. If we draw compensation first and then realize that the signature is
        // invalid, we will need to refund the compensation, which is more inefficient than
        // simply ensuring validity of the signature before drawing compensation.
        // The best we can do is to minimize the chance that an UserOp success in off-chain
        // simulation can somehow result in an uncompensated on-chain failure.
        // This is why ERC4337 has all those weird storage and opcode restrictions for
        // simulation, and suggests banning users that intentionally grief the simulation.

        // If `initializePREP` fails, just revert.
        // Off-chain simulation can ensure that the eoa is indeed a PREP address.
        // If the eoa is a PREP address, this means the delegation cannot be altered
        // while the UserOp is in-flight, which means off-chain simulation success
        // guarantees on-chain execution success.
        if (u.initData.length != 0) {
            bytes calldata initData = u.initData;
            assembly ("memory-safe") {
                let m := mload(0x40)
                mstore(m, 0x36745d10) // `initializePREP(bytes)`.
                mstore(add(m, 0x20), 0x20)
                mstore(add(m, 0x40), initData.length)
                calldatacopy(add(m, 0x60), initData.offset, initData.length)
                let success :=
                    call(gas(), eoa, 0, add(m, 0x1c), add(0x64, initData.length), m, 0x20)
                if iszero(and(eq(mload(m), 1), success)) {
                    if and(flags, _FLAG_BUBBLE_FULL_REVERT) {
                        returndatacopy(mload(0x40), 0x00, returndatasize())
                        revert(mload(0x40), returndatasize())
                    }
                    revert(0x00, 0x20)
                }
            }
        }
        // Handle the sub UserOps after the PREP (if any), and before the `_verify`.
        if (u.encodedPreOps.length != 0) _handlePreOps(eoa, flags, u.encodedPreOps);

        // If `_verify` is invalid, just revert.
        // The verification gas is determined by `executionData` and the delegation logic.
        // Off-chain simulation of `_verify` should suffice, provided that the eoa's
        // delegation is not changed, and the `keyHash` is not revoked
        // in the window between off-chain simulation and on-chain execution.
        (bool isValid, bytes32 keyHash, bytes32 digest) = _verify(u);
        if (!isValid) if (flags & _FLAG_IS_SIMULATION == 0) revert VerificationError();

        // If `_pay` fails, just revert.
        // Off-chain simulation of `_pay` should suffice,
        // provided that the token balance does not decrease in the window between
        // off-chain simulation and on-chain execution.
        if (u.paymentAmount != 0) _pay(u, keyHash, digest);

        // Once the payment has been made, the nonce must be invalidated.
        // Otherwise, an attacker can keep replaying the UserOp to take payment and drain the user.
        // EntryPoint UserOp nonce bookkeeping is stored on the EntryPoint itself
        // to make implementing this nonce-invalidation pattern more performant.
        seqRef.value = Math.rawAdd(seq, 1);

        // This re-encodes the ERC7579 `executionData` with the optional `opData`.
        // We expect that the delegation supports ERC7821
        // (an extension of ERC7579 tailored for 7702 accounts).
        bytes memory data = LibERC7579.reencodeBatchAsExecuteCalldata(
            hex"01000000000078210001", // ERC7821 batch execution mode.
            u.executionData,
            abi.encode(keyHash) // `opData`.
        );
        assembly ("memory-safe") {
            mstore(0x00, 0) // Zeroize the return slot.
            if iszero(call(gas(), eoa, 0, add(0x20, data), mload(data), 0x00, 0x20)) {
                if and(flags, _FLAG_BUBBLE_FULL_REVERT) {
                    returndatacopy(mload(0x40), 0x00, returndatasize())
                    revert(mload(0x40), returndatasize())
                }
                if iszero(mload(0x00)) { mstore(0x00, shl(224, 0x6c9d47e8)) } // `CallError()`.
                return(0x00, 0x20) // Return the `err`.
            }
            return(0x60, 0x20) // If all success, returns with zero `err`.
        }
    }

    /// @dev Loops over the `encodedPreOps` and does the following for each sub UserOp:
    /// - Check that the eoa is indeed the eoa of the parent UserOp.
    /// - If there are any sub UserOp in a sub UserOp, recurse.
    /// - Validate the sub UserOp.
    /// - Check and increment the nonce of the sub UserOp.
    /// - Call the Delegation with `executionData` in the sub UserOp, using the ERC7821 batch-execution mode.
    ///   If the call fails, revert.
    /// - Emit an {UserOpExecuted} event.
    function _handlePreOps(address eoa, uint256 simulationFlags, bytes[] calldata encodedPreOps)
        internal
        virtual
    {
        for (uint256 i; i < encodedPreOps.length; ++i) {
            UserOp calldata u = _extractUserOp(encodedPreOps[i]);
            if (eoa != u.eoa) revert InvalidPreOpEOA();

            // The order is exactly the same as `selfCallPayVerifyCall537021665`:
            // Recurse -> Verify -> Increment nonce -> Call eoa.
            if (u.encodedPreOps.length != 0) _handlePreOps(eoa, simulationFlags, u.encodedPreOps);

            (bool isValid, bytes32 keyHash,) = _verify(u);
            if (!isValid) if (simulationFlags & 1 == 0) revert PreOpVerificationError();

            LibNonce.checkAndIncrement(_getEntryPointStorage().nonceSeqs[eoa], u.nonce);

            // This part is same as `selfCallPayVerifyCall537021665`. We simply inline to save gas.
            bytes memory data = LibERC7579.reencodeBatchAsExecuteCalldata(
                hex"01000000000078210001", // ERC7821 batch execution mode.
                u.executionData,
                abi.encode(keyHash) // `opData`.
            );
            // This part is slightly different from `selfCallPayVerifyCall537021665`.
            // It always reverts on failure.
            assembly ("memory-safe") {
                mstore(0x00, 0) // Zeroize the return slot.
                if iszero(call(gas(), eoa, 0, add(0x20, data), mload(data), 0x00, 0x20)) {
                    // If this is a simulation via `simulateFailed`, bubble up the whole revert.
                    if and(simulationFlags, 2) {
                        returndatacopy(mload(0x40), 0x00, returndatasize())
                        revert(mload(0x40), returndatasize())
                    }
                    if iszero(mload(0x00)) { mstore(0x00, shl(224, 0x253e076a)) } // `PreOpCallError()`.
                    revert(0x00, 0x20) // Revert the `err` (NOT return).
                }
            }
            // Event so that indexers can know that the nonce is used.
            // Reaching here means there's no error in the PreOp.
            emit UserOpExecuted(eoa, u.nonce, true, 0); // `incremented = true`, `err = 0`.
        }
    }

    ////////////////////////////////////////////////////////////////////////
    // Delegation Implementation
    ////////////////////////////////////////////////////////////////////////

    /// @dev Returns the implementation of the EOA.
    /// If the EOA's delegation's is not valid EIP7702Proxy (via bytecode check), returns `address(0)`.
    /// This function is provided as a public helper for easier integration.
    function delegationImplementationOf(address eoa) public view virtual returns (address result) {
        (, result) = LibEIP7702.delegationAndImplementationOf(eoa);
    }

    ////////////////////////////////////////////////////////////////////////
    // Nonces
    ////////////////////////////////////////////////////////////////////////

    /// @dev Return current nonce with sequence key.
    function getNonce(address eoa, uint192 seqKey) public view virtual returns (uint256) {
        return LibNonce.get(_getEntryPointStorage().nonceSeqs[eoa], seqKey);
    }

    /// @dev Increments the sequence for the `seqKey` in nonce (i.e. upper 192 bits).
    /// This invalidates the nonces for the `seqKey`, up to (inclusive) `uint64(nonce)`.
    function invalidateNonce(uint256 nonce) public virtual {
        LibNonce.invalidate(_getEntryPointStorage().nonceSeqs[msg.sender], nonce);
        emit NonceInvalidated(msg.sender, nonce);
    }

    ////////////////////////////////////////////////////////////////////////
    // ERC7683
    ////////////////////////////////////////////////////////////////////////

    /// @dev ERC7683 fill.
    /// If you don't need to ensure that the `orderId` can only be used once,
    /// pass in `bytes32(0)` for the `orderId`. The `originData` will
    /// already include the nonce for the delegated `eoa`.
    function fill(bytes32 orderId, bytes calldata originData, bytes calldata)
        public
        payable
        virtual
        returns (bytes4)
    {
        if (orderId != bytes32(0)) {
            if (!_getEntryPointStorage().filledOrderIds.toggle(uint256(orderId))) {
                revert OrderAlreadyFilled();
            }
        }
        // Like `abi.decode(originData, (bytes, address, uint256))`, but way faster.
        if (originData.length < 0x60) revert();
        bytes calldata encodedUserOp = LibBytes.bytesInCalldata(originData, 0x00);
        address fundingToken = address(uint160(uint256(LibBytes.loadCalldata(originData, 0x20))));
        uint256 fundingAmount = uint256(LibBytes.loadCalldata(originData, 0x40));

        // Like `abi.decode(encodedUserOp, (UserOp)).eoa`, but way faster.
        bytes calldata u = LibBytes.dynamicStructInCalldata(encodedUserOp, 0x00);
        address eoa = address(uint160(uint256(LibBytes.loadCalldata(u, 0x00))));

        TokenTransferLib.safeTransferFrom(fundingToken, msg.sender, eoa, fundingAmount);
        return execute(encodedUserOp);
    }

    /// @dev Returns true if the order ID has been filled.
    function orderIdIsFilled(bytes32 orderId) public view virtual returns (bool) {
        if (orderId == bytes32(0)) return false;
        return _getEntryPointStorage().filledOrderIds.get(uint256(orderId));
    }

    ////////////////////////////////////////////////////////////////////////
    // Internal Helpers
    ////////////////////////////////////////////////////////////////////////

    /// @dev Makes the `eoa` perform a payment to the `entryPoint`.
    /// This reverts if the payment is insufficient or fails. Otherwise returns nothing.
    function _pay(UserOp calldata u, bytes32 keyHash, bytes32 digest) internal virtual {
        uint256 paymentAmount = u.paymentAmount;
        address paymentToken = u.paymentToken;
        uint256 requiredBalanceAfter = Math.saturatingAdd(
            TokenTransferLib.balanceOf(paymentToken, address(this)), paymentAmount
        );
        address eoa = u.eoa;
        address payer = Math.coalesce(u.payer, eoa);
        if (paymentAmount > u.paymentMaxAmount) {
            revert PaymentError();
        }
        bytes calldata paymentSignature = u.paymentSignature;
        assembly ("memory-safe") {
            let m := mload(0x40) // Cache the free memory pointer.
            mstore(m, 0xce835432) // `compensate(address,address,uint256,address,bytes32,bytes32,bytes)`.
            mstore(add(m, 0x20), shr(96, shl(96, paymentToken)))
            mstore(add(m, 0x40), address())
            mstore(add(m, 0x60), paymentAmount)
            mstore(add(m, 0x80), shr(96, shl(96, eoa)))
            mstore(add(m, 0xa0), keyHash)
            mstore(add(m, 0xc0), digest)
            mstore(add(m, 0xe0), 0xe0)
            mstore(add(m, 0x100), paymentSignature.length)
            calldatacopy(add(m, 0x120), paymentSignature.offset, paymentSignature.length)
            pop(
                call(gas(), payer, 0, add(m, 0x1c), add(0x104, paymentSignature.length), 0x00, 0x00)
            )
        }
        if (TokenTransferLib.balanceOf(paymentToken, address(this)) < requiredBalanceAfter) {
            revert PaymentError();
        }
    }

    /// @dev Calls `unwrapAndValidateSignature` on the `eoa`.
    function _verify(UserOp calldata u)
        internal
        view
        virtual
        returns (bool isValid, bytes32 keyHash, bytes32 digest)
    {
        bytes calldata sig = u.signature;
        address eoa = u.eoa;
        // While it is technically safe for the digest to be computed on the delegation,
        // we do it on the EntryPoint for efficiency and maintainability. Validating the
        // a single bytes32 digest avoids having to pass in the entire UserOp. Additionally,
        // the delegation does not need to know anything about the UserOp structure.
        digest = _computeDigest(u);
        assembly ("memory-safe") {
            let m := mload(0x40)
            mstore(m, 0x0cef73b4) // `unwrapAndValidateSignature(bytes32,bytes)`.
            mstore(add(m, 0x20), digest)
            mstore(add(m, 0x40), 0x40)
            mstore(add(m, 0x60), sig.length)
            calldatacopy(add(m, 0x80), sig.offset, sig.length)
            isValid := staticcall(gas(), eoa, add(m, 0x1c), add(sig.length, 0x64), 0x00, 0x40)
            isValid := and(eq(mload(0x00), 1), and(gt(returndatasize(), 0x3f), isValid))
            keyHash := mload(0x20)
        }
    }

    /// @dev Computes the EIP712 digest for the UserOp.
    /// If the the nonce starts with `MULTICHAIN_NONCE_PREFIX`,
    /// the digest will be computed without the chain ID.
    /// Otherwise, the digest will be computed with the chain ID.
    function _computeDigest(UserOp calldata u) internal view virtual returns (bytes32) {
        bytes32[] calldata pointers = LibERC7579.decodeBatch(u.executionData);
        bytes32[] memory a = EfficientHashLib.malloc(pointers.length);
        unchecked {
            for (uint256 i; i != pointers.length; ++i) {
                (address target, uint256 value, bytes calldata data) = pointers.getExecution(i);
                a.set(
                    i,
                    EfficientHashLib.hash(
                        CALL_TYPEHASH,
                        bytes32(uint256(uint160(target))),
                        bytes32(value),
                        EfficientHashLib.hashCalldata(data)
                    )
                );
            }
        }
        bool isMultichain = u.nonce >> 240 == MULTICHAIN_NONCE_PREFIX;
        // To avoid stack-too-deep. Faster than a regular Solidity array anyways.
        bytes32[] memory f = EfficientHashLib.malloc(11);
        f.set(0, USER_OP_TYPEHASH);
        f.set(1, LibBit.toUint(isMultichain));
        f.set(2, uint160(u.eoa));
        f.set(3, a.hash());
        f.set(4, u.nonce);
        f.set(5, uint160(u.payer));
        f.set(6, uint160(u.paymentToken));
        f.set(7, u.paymentMaxAmount);
        f.set(8, u.paymentPerGas);
        f.set(9, u.combinedGas);
        f.set(10, _encodedPreOpsHash(u.encodedPreOps));

        return isMultichain ? _hashTypedDataSansChainId(f.hash()) : _hashTypedData(f.hash());
    }

    /// @dev Helper function to return the hash of the `encodedPreOps`.
    function _encodedPreOpsHash(bytes[] calldata encodedPreOps)
        internal
        view
        virtual
        returns (bytes32)
    {
        bytes32[] memory a = EfficientHashLib.malloc(encodedPreOps.length);
        for (uint256 i; i < encodedPreOps.length; ++i) {
            a.set(i, EfficientHashLib.hashCalldata(encodedPreOps[i]));
        }
        return a.hash();
    }

    receive() external payable virtual {}

    ////////////////////////////////////////////////////////////////////////
    // Only Owner Functions
    ////////////////////////////////////////////////////////////////////////

    /// @dev Allows the entry point owner to withdraw tokens.
    /// If `token` is `address(0)`, withdraws the native gas token.
    function withdrawTokens(address token, address recipient, uint256 amount)
        public
        virtual
        onlyOwner
    {
        TokenTransferLib.safeTransfer(token, recipient, amount);
    }

    ////////////////////////////////////////////////////////////////////////
    // EIP712
    ////////////////////////////////////////////////////////////////////////

    /// @dev For EIP712.
    function _domainNameAndVersion()
        internal
        view
        virtual
        override
        returns (string memory name, string memory version)
    {
        name = "EntryPoint";
        version = "0.0.2";
    }

    ////////////////////////////////////////////////////////////////////////
    // Other Overrides
    ////////////////////////////////////////////////////////////////////////

    /// @dev There won't be chains that have 7702 and without TSTORE.
    function _useTransientReentrancyGuardOnlyOnMainnet()
        internal
        view
        virtual
        override
        returns (bool)
    {
        return false;
    }
}<|MERGE_RESOLUTION|>--- conflicted
+++ resolved
@@ -525,23 +525,16 @@
         uint256 g = Math.coalesce(uint96(combinedGasOverride), u.combinedGas);
         uint256 gStart = gasleft();
 
-        // The bit at `1 << 254` denotes if this is a gas simulation.
-        uint256 isGasSimulation = (combinedGasOverride >> 254) & 1;
+        bool isSimulation = combinedGasOverride & _FLAG_IS_SIMULATION != 0;
         unchecked {
             // Check if there's sufficient gas left for the gas-limited self calls
             // via the 63/64 rule. This is for gas estimation. If the total amount of gas
             // for the whole transaction is insufficient, revert.
             if (((gasleft() * 63) >> 6) < Math.saturatingAdd(g, _INNER_GAS_OVERHEAD)) {
-<<<<<<< HEAD
-                // Don't revert if it is a gas simulation. For `simulateExecute2` to be able to
-                // get a simulation before knowing how much gas is needed without reverting.
-                if (isGasSimulation == 0) revert InsufficientGas();
-=======
                 // Don't revert if `_FLAG_IS_SIMULATION`.
                 // For `simulateExecute` to be able to get a simulation before knowing
                 // how much gas is needed without reverting.
-                if (combinedGasOverride & _FLAG_IS_SIMULATION == 0) revert InsufficientGas();
->>>>>>> dddc3126
+                if (!isSimulation) revert InsufficientGas();
             }
             // If `_FLAG_63_OVER_64_TEST` is set, this means `simulateExecute` just wants
             // to check the 63/64 rule, so early return to skip the rest of the computations.
@@ -550,8 +543,7 @@
 
         if (u.supportedDelegationImplementation != address(0)) {
             if (delegationImplementationOf(u.eoa) != u.supportedDelegationImplementation) {
-                // Don't revert if it is a gas simulation.
-                if (isGasSimulation == 0) err = UnsupportedDelegationImplementation.selector;
+                if (!isSimulation) err = UnsupportedDelegationImplementation.selector;
             }
         }
 
@@ -574,13 +566,7 @@
                 // Copy the encoded user op to the memory to be ready to pass to the self call.
                 calldatacopy(add(m, 0x40), encodedUserOp.offset, encodedUserOp.length)
                 mstore(m, 0x00000000) // `selfCallPayVerifyCall537021665()`.
-                // The word after the function selector contains the simulation flags.
-<<<<<<< HEAD
-                // If `flags & 1 != 0`, it means it's a gas simulation.
-                mstore(add(m, 0x20), isGasSimulation)
-=======
                 mstore(add(m, 0x20), shl(96, shr(96, combinedGasOverride)))
->>>>>>> dddc3126
                 mstore(0x00, 0) // Zeroize the return slot.
 
                 // To prevent griefing, we need to do a non-reverting gas-limited self call.
