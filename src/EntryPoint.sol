// SPDX-License-Identifier: MIT
pragma solidity ^0.8.23;

import {AccountRegistry} from "./AccountRegistry.sol";
import {LibBitmap} from "solady/utils/LibBitmap.sol";
import {LibERC7579} from "solady/accounts/LibERC7579.sol";
import {Ownable} from "solady/auth/Ownable.sol";
import {EfficientHashLib} from "solady/utils/EfficientHashLib.sol";
import {ReentrancyGuardTransient} from "solady/utils/ReentrancyGuardTransient.sol";
import {EIP712} from "solady/utils/EIP712.sol";
import {LibBit} from "solady/utils/LibBit.sol";
import {LibBytes} from "solady/utils/LibBytes.sol";
import {LibStorage} from "solady/utils/LibStorage.sol";
import {CallContextChecker} from "solady/utils/CallContextChecker.sol";
import {FixedPointMathLib as Math} from "solady/utils/FixedPointMathLib.sol";
import {TokenTransferLib} from "./TokenTransferLib.sol";
import {LibPREP} from "./LibPREP.sol";
import {LibNonce} from "./LibNonce.sol";

/// @title EntryPoint
/// @notice Enables atomic verification, gas compensation and execution across eoas.
/// @dev
/// The EntryPoint allows relayers to submit payloads on one or more eoas,
/// and get compensated for the gas spent in an atomic transaction.
/// It serves the following purposes:
/// - Facilitate fair gas compensation to the relayer.
///   This means capping the amount of gas consumed,
///   such that it will not exceed the signed gas stipend,
///   and ensuring the relayer gets compensated even if the call to the eoa reverts.
///   This also means minimizing the risk of griefing the relayer, in areas where
///   we cannot absolutely guarantee compensation for gas spent.
/// - Ensures that the eoa can safely compensate the relayer.
///   This means ensuring that the eoa cannot be drained.
///   This means ensuring that the compensation is capped by the signed max amount.
///   Tokens can only be deducted from an eoa once per signed nonce.
/// - Minimize chance of censorship.
///   This means once an UserOp is signed, it is infeasible to
///   alter or rearrange it to force it to fail.
contract EntryPoint is
    AccountRegistry,
    EIP712,
    Ownable,
    CallContextChecker,
    ReentrancyGuardTransient
{
    using LibERC7579 for bytes32[];
    using EfficientHashLib for bytes32[];
    using LibBitmap for LibBitmap.Bitmap;

    ////////////////////////////////////////////////////////////////////////
    // Data Structures
    ////////////////////////////////////////////////////////////////////////

    /// @dev This has the same layout as the ERC7579's execution struct.
    struct Call {
        /// @dev The call target.
        address to;
        /// @dev Amount of native value to send to the target.
        uint256 value;
        /// @dev The calldata bytes.
        bytes data;
    }

    /// @dev A struct to hold the user operation fields.
    /// Since L2s already include calldata compression with savings forwarded to users,
    /// we don't need to be too concerned about calldata overhead.
    struct UserOp {
        /// @dev The user's address.
        address eoa;
        /// @dev An encoded array of calls, using ERC7579 batch execution encoding.
        /// `abi.encode(calls)`, where `calls` is of type `Call[]`.
        /// This allows for more efficient safe forwarding to the EOA.
        bytes executionData;
        /// @dev Per delegated EOA.
        /// This nonce is a 4337-style 2D nonce with some specializations:
        /// - Upper 192 bits are used for the `seqKey` (sequence key).
        ///   The upper 16 bits of the `seqKey` is `MULTICHAIN_NONCE_PREFIX`,
        ///   then the UserOp EIP712 hash will exclude the chain ID.
        /// - Lower 64 bits are used for the sequential nonce corresponding to the `seqKey`.
        uint256 nonce;
        /// @dev The account paying the payment token.
        /// If this is `address(0)`, it defaults to the `eoa`.
        address payer;
        /// @dev The ERC20 or native token used to pay for gas.
        address paymentToken;
        /// @dev The payment recipient for the ERC20 token.
        /// Excluded from signature. The filler can replace this with their own address.
        /// This enables multiple fillers, allowing for competitive filling, better uptime.
        /// If `address(0)`, the payment will be accrued by the entry point.
        address paymentRecipient;
        /// @dev The amount of the token to pay.
        /// Excluded from signature. This will be required to be less than `paymentMaxAmount`.
        uint256 paymentAmount;
        /// @dev The maximum amount of the token to pay.
        uint256 paymentMaxAmount;
        /// @dev The amount of ERC20 to pay per gas spent. For calculation of refunds.
        /// If this is left at zero, it will be treated as infinity (i.e. no refunds).
        uint256 paymentPerGas;
        /// @dev The combined gas limit for payment, verification, and calling the EOA.
        uint256 combinedGas;
        /// @dev The wrapped signature.
        /// `abi.encodePacked(innerSignature, keyHash, prehash)`.
        bytes signature;
        /// @dev Optional data for `initPREP` on the delegation.
        /// This is encoded using ERC7821 style batch execution encoding.
        /// (ERC7821 is a variant of ERC7579).
        /// `abi.encode(calls, abi.encodePacked(bytes32(saltAndDelegation)))`,
        /// where `calls` is of type `Call[]`,
        /// and `saltAndDelegation` is `bytes32((uint256(salt) << 160) | uint160(delegation))`.
        bytes initData;
        /// @dev Optional array of encoded PreOps that will be verified and executed
        /// after PREP (if any) and before the validation of the overall UserOp.
        /// The overall UserOp's gas limit and payment will be applied, encompassing all its PreOps.
        /// If at any point, any PreOp cannot be verified to be correct, or fails in execution,
        /// the overall UserOp will revert before validation, and execute will return a non-zero error.
        /// The `encodedPreOps` are included in the EIP712 signature.
        bytes[] encodedPreOps;
        /// @dev Optional payment signature to be passed into the `compensate` function
        /// on the `payer`. This signature is NOT included in the EIP712 signature.
        bytes paymentSignature;
    }

    /// @dev A struct to hold the fields for a PreOp.
    /// Like a UserOp with a subset of fields.
    struct PreOp {
        /// @dev The user's address.
        /// This can be set to `address(0)`, which allows it to be
        /// coalesced to the parent UserOp's EOA.
        address eoa;
        /// @dev An encoded array of calls, using ERC7579 batch execution encoding.
        /// `abi.encode(calls)`, where `calls` is of type `Call[]`.
        /// This allows for more efficient safe forwarding to the EOA.
        bytes executionData;
        /// @dev Per delegated EOA. Same logic as the `nonce` in UserOp.
        /// A nonce of `type(uint256).max` skips the check, incrementing,
        /// and the emission of the {UserOpExecuted} event.
        uint256 nonce;
        /// @dev The wrapped signature.
        /// `abi.encodePacked(innerSignature, keyHash, prehash)`.
        bytes signature;
    }

    ////////////////////////////////////////////////////////////////////////
    // UserOp Offets
    ////////////////////////////////////////////////////////////////////////

    /// @dev Offset of `paymentAmount` in the UserOp struct.
    uint256 internal constant _USER_OP_PAYMENT_AMOUNT_OFFSET = 6 * 0x20;

    /// @dev Offset of `paymentMaxAmount` in the UserOp struct.
    uint256 internal constant _USER_OP_PAYMENT_MAX_AMOUNT_OFFSET = 7 * 0x20;

    /// @dev Offset of `paymentPerGas` in the UserOp struct.
    uint256 internal constant _USER_OP_PAYMENT_PER_GAS_OFFSET = 8 * 0x20;

    ////////////////////////////////////////////////////////////////////////
    // Errors
    ////////////////////////////////////////////////////////////////////////

    /// @dev Unable to perform the payment.
    error PaymentError();

    /// @dev Unable to verify the user op. The user op may be invalid.
    error VerificationError();

    /// @dev Unable to perform the call.
    error CallError();

    /// @dev Unable to perform the verification and the call.
    error VerifiedCallError();

    /// @dev Out of gas to perform the call operation.
    error InsufficientGas();

    /// @dev The order has already been filled.
    error OrderAlreadyFilled();

    /// @dev For returning the gas required and the error from a simulation.
    /// For the meaning of the returned variables, see `simulateExecute`.
    error SimulationResult(uint256 gExecute, uint256 gCombined, uint256 gUsed, bytes4 err);

    /// @dev The simulate execute run has failed. Try passing in more gas to the simulation.
    error SimulateExecuteFailed();

<<<<<<< HEAD
    /// @dev No revert has been encountered.
    error NoRevertEncountered();

    /// @dev A PreOp's EOA must be the same as its parent UserOp's.
=======
    /// @dev A sub UserOp's EOA must be the same as its parent UserOp's eoa.
>>>>>>> dddc3126
    error InvalidPreOpEOA();

    /// @dev The PreOp cannot be verified to be correct.
    error PreOpVerificationError();

    /// @dev Error calling the sub UserOp's `executionData`.
    error PreOpCallError();

    ////////////////////////////////////////////////////////////////////////
    // Events
    ////////////////////////////////////////////////////////////////////////

    /// @dev The nonce sequence of `eoa` is invalidated up to (inclusive) of `nonce`.
    /// The new available nonce will be `nonce + 1`.
    event NonceInvalidated(address indexed eoa, uint256 nonce);

    /// @dev Emitted when a UserOp (including PreOps) is executed.
    /// This event is emitted in the `execute` function.
    /// - `incremented` denotes that `nonce`'s sequence has been incremented to invalidate `nonce`,
    /// - `err` denotes the resultant error selector.
    /// If `incremented` is true and `err` is non-zero, the UserOp was successful.
    /// For PreOps where the nonce is skipped, this event will NOT be emitted..
    event UserOpExecuted(address indexed eoa, uint256 indexed nonce, bool incremented, bytes4 err);

    ////////////////////////////////////////////////////////////////////////
    // Constants
    ////////////////////////////////////////////////////////////////////////

    /// @dev For EIP712 signature digest calculation for the `execute` function.
    bytes32 public constant USER_OP_TYPEHASH = keccak256(
        "UserOp(bool multichain,address eoa,Call[] calls,uint256 nonce,address payer,address paymentToken,uint256 paymentMaxAmount,uint256 paymentPerGas,uint256 combinedGas,bytes[] encodedPreOps)Call(address to,uint256 value,bytes data)"
    );

    /// @dev For EIP712 signature digest calculation for PreOps in the `execute` functions.
    bytes32 public constant PRE_OP_TYPEHASH = keccak256(
        "PreOp(bool multichain,address eoa,Call[] calls,uint256 nonce)Call(address to,uint256 value,bytes data)"
    );

    /// @dev For EIP712 signature digest calculation for the `execute` function.
    bytes32 public constant CALL_TYPEHASH = keccak256("Call(address to,uint256 value,bytes data)");

    /// @dev For EIP712 signature digest calculation.
    bytes32 public constant DOMAIN_TYPEHASH = _DOMAIN_TYPEHASH;

    /// @dev Nonce prefix to signal that the payload is to be signed with EIP712 without the chain ID.
    /// This constant is a pun for "chain ID 0".
    uint16 public constant MULTICHAIN_NONCE_PREFIX = 0xc1d0;

    /// @dev For ensuring that the remaining gas is sufficient for a self-call with
    /// overhead for cleaning up after the self-call. This also has an added benefit
    /// of preventing the censorship vector of calling `execute` in a very deep call-stack.
    /// With the 63/64 rule, and an initial gas of 30M, we can approximately make
    /// around 339 recursive calls before the amount of gas passed in drops below 100k.
    /// The EVM has a maximum call depth of 1024.
    uint256 internal constant _INNER_GAS_OVERHEAD = 100000;

    /// @dev The amount of expected gas for refunds.
    /// Should be enough for a cold zero to non-zero SSTORE + a warm SSTORE + a few SLOADs.
    uint256 internal constant _REFUND_GAS = 50000;

    /// @dev Bit in `combinedGasOverride` that denotes if it is just for the 63/64 test.
    uint256 internal constant _FLAG_63_OVER_64_TEST = 1 << 255;

    /// @dev Bit in `combinedGasOverride` that denotes if it is for a simulation.
    uint256 internal constant _FLAG_IS_SIMULATION = 1 << 254;

    /// @dev Bit in `combinedGasOverride` that denotes if the reverts should be a full revert.
    /// If this flag is set, `_execute` will also revert instead of returning `err`.
    uint256 internal constant _FLAG_BUBBLE_FULL_REVERT = 1 << 253;

    /// @dev Bit in `combinedGasOverride` that denotes if it is just for the verification gas.
    uint256 internal constant _FLAG_VERIFICATION_GAS_ONLY = 1 << 252;

    ////////////////////////////////////////////////////////////////////////
    // Storage
    ////////////////////////////////////////////////////////////////////////

    /// @dev Holds the storage.
    struct EntryPointStorage {
        /// @dev Mapping of (`eoa`, `seqKey`) to nonce sequence.
        /// We use a `LibStorage.Ref` instead of a uint64 for performance.
        mapping(address => mapping(uint192 => LibStorage.Ref)) nonceSeqs;
        /// @dev Mapping of (`eoa`, `nonce`) to the error selector.
        /// If `uint64(nonce) < nonceSeqs[eoa][uint192(nonce >> 64)]`,
        /// it means that the nonce has either been used or invalidated,
        /// and a non-zero error selector denotes an error.
        /// Otherwise, if `uint64(nonce) >= nonceSeqs[eoa][uint192(nonce >> 64)]`,
        /// we would expect that the error selector is zero (i.e. uninitialized).
        mapping(address => mapping(uint256 => bytes4)) errs;
        /// @dev A bitmap to mark ERC7683 order IDs as filled, to prevent filling replays.
        LibBitmap.Bitmap filledOrderIds;
    }

    /// @dev Returns the storage pointer.
    function _getEntryPointStorage() internal pure returns (EntryPointStorage storage $) {
        // Truncate to 9 bytes to reduce bytecode size.
        uint256 s = uint72(bytes9(keccak256("PORTO_ENTRY_POINT_STORAGE")));
        assembly ("memory-safe") {
            $.slot := s
        }
    }

    ////////////////////////////////////////////////////////////////////////
    // Constructor
    ////////////////////////////////////////////////////////////////////////

    constructor(address initialOwner) payable {
        _initializeOwner(initialOwner);
    }

    ////////////////////////////////////////////////////////////////////////
    // Main
    ////////////////////////////////////////////////////////////////////////

    /// @dev Executes a single encoded user operation.
    /// `encodedUserOp` is given by `abi.encode(userOp)`, where `userOp` is a struct of type `UserOp`.
    /// If sufficient gas is provided, returns an error selector that is non-zero
    /// if there is an error during the payment, verification, and call execution.
    function execute(bytes calldata encodedUserOp)
        public
        payable
        virtual
        nonReentrant
        returns (bytes4 err)
    {
        (, err) = _execute(encodedUserOp, 0);
    }

    /// @dev Executes the array of encoded user operations.
    /// Each element in `encodedUserOps` is given by `abi.encode(userOp)`,
    /// where `userOp` is a struct of type `UserOp`.
    function execute(bytes[] calldata encodedUserOps)
        public
        payable
        virtual
        nonReentrant
        returns (bytes4[] memory errs)
    {
        // This allocation and loop was initially in assembly, but I've normified it for now.
        errs = new bytes4[](encodedUserOps.length);
        for (uint256 i; i < encodedUserOps.length; ++i) {
            // We reluctantly use regular Solidity to access `encodedUserOps[i]`.
            // This generates an unnecessary check for `i < encodedUserOps.length`, but helps
            // generate all the implicit calldata bound checks on `encodedUserOps[i]`.
            (, errs[i]) = _execute(encodedUserOps[i], 0);
        }
    }

    /// @dev This function does not actually execute.
    /// It simulates an execution and reverts with
    /// `SimulationResult(gExecute, gCombined, gUsed, err)`:
    /// - `gExecute` is the recommended amount of gas to pass into execute.
    ///    This does not include the minimum transaction overhead of 21k gas.
    ///    You will need to add that in.
    /// - `gCombined` is the recommendation for `gasCombined`.
    /// - `gUsed` is the amount of gas that has been eaten.
    /// - `err` is the error selector from the simulation.
    ///   If the `err` is non-zero, it means that the simulation with `gExecute`
    ///   has not resulted in a success execution.
    /// Notes:
    /// - `combinedGas` will be ignored and overwritten during estimation. Just leave it as zero.
    /// - `signature` is NOT required to be valid, but sufficient for triggering
    ///    the code paths to meter the gas required.
    ///   - EOA (no `keyHash`): `abi.encodePacked(r, s, v)`.
    ///   - Others (e.g. P256, with `keyHash`):
    ///     `abi.encodePacked(bytes(innerSignature), bytes32(keyHash), bool(prehash))`.
    ///     The `keyHash` is required for triggering to validation and GuardedExecutor
    ///     code paths for that particular `keyHash`.
    /// - For most accurate metering:
    ///   - UserOp should have a payment amount greater than 0.
    ///   - The signatures should be actual signatures,
    ///     but signed by a different private key of the same key type.
    ///     For simulations, we want to avoid early returns for trivially invalid signatures.
    /// - To enable this function to return instead of reverting, for `eth_simulateV1`,
    ///   use a state override to set `msg.sender.balance` to `type(uint256).max`.
    function simulateExecute(bytes calldata encodedUserOp)
        public
        payable
        virtual
        returns (uint256 gExecute, uint256 gCombined, uint256 gUsed)
    {
        gExecute = gasleft();
        bytes4 err;
        assembly ("memory-safe") {
            function callSimulateExecute(g_, data_) -> _success {
                calldatacopy(0x00, calldatasize(), 0x40) // Zeroize the memory for the return data.
                pop(call(g_, address(), 0, add(data_, 0x20), mload(data_), 0x00, 0x40))
                _success := eq(shr(224, mload(0x00)), 0xffffffff)
            }
            function revertSimulateExecuteFailed() {
                mstore(0x00, 0x234e352e) // `SimulateExecuteFailed()`.
                revert(0x1c, 0x04)
            }
            function saturatingMul(x_, y_) -> _z {
                _z := or(sub(or(iszero(x_), eq(div(mul(x_, y_), x_), y_)), 1), mul(x_, y_))
            }
            // `abi.encodePacked(bytes4(0xffffffff), combinedGasOverride, encodedUserOp)`.
            let data := mload(0x40)
            mstore(add(data, 0x04), 0xffffffff) // `selfCallSimulateExecute565348489()`.
            mstore(add(data, 0x44), 0) // `noRevertCaller`.
            calldatacopy(add(data, 0x64), encodedUserOp.offset, encodedUserOp.length)
            mstore(data, add(0x44, encodedUserOp.length)) // Store `data.length`.

            // Setting `_FLAG_IS_SIMULATION` tells `_execute` that we want the
            // simulation to skip the invalid signature revert and also the 63/64 rule revert.
            // Also use `2**96 - 1` as the `combinedGas` for the very first call to `_execute`.
            let fullCombinedGasOverride := or(_FLAG_IS_SIMULATION, 0xffffffffffffffffffffffff)
            mstore(add(data, 0x24), fullCombinedGasOverride)
            if iszero(callSimulateExecute(gas(), data)) { revertSimulateExecuteFailed() }
            gUsed := mload(0x04)
            err := mload(0x24)
            // If the UserOp results in a successful execution, let's try to determine
            // the amount of gas that needs to be passed in.
            if iszero(err) {
                // Tell `selfCallSimulateExecute565348489()` that we just want the verification gas.
                mstore(add(data, 0x24), _FLAG_VERIFICATION_GAS_ONLY)
                // We need to use a reverting simulation call to measure the verification gas,
                // as it resets warm address and storage access.
                if iszero(callSimulateExecute(gas(), data)) { revertSimulateExecuteFailed() }
                let gVerify := mload(0x04)
                // Heuristic: if the verification gas is > 60k, assume it is P256 verification
                // without the precompile, which has quite a large variance in verification gas.
                // Add 110k (empirically determined) to the `gUsed` to account for the variance.
                for { gCombined := add(gUsed, mul(110000, gt(gVerify, 60000))) } 1 {} {
                    gCombined := add(gCombined, shr(4, gCombined)) // Heuristic: multiply by 1.0625.
                    // Now that we are trying to hone in onto a good estimate for `combinedGas`, we
                    // still want to skip the invalid signature revert and also the 63/64 rule revert.
                    mstore(add(data, 0x24), or(_FLAG_IS_SIMULATION, gCombined))
                    if iszero(callSimulateExecute(gas(), data)) { revertSimulateExecuteFailed() }
                    if iszero(mload(0x24)) { break } // If `err` is zero, we've found the `gCombined`.
                }
                // Setting `_FLAG_63_OVER_64_TEST` tells `_execute` to early return,
                // as we just want to test the 63/64 rule on `gExecute` for the given `gCombined`.
                mstore(add(data, 0x24), or(_FLAG_63_OVER_64_TEST, gCombined))
                for { gExecute := gCombined } 1 {} {
                    gExecute := add(gExecute, shr(5, gExecute)) // Heuristic: multiply by 1.03125.
                    if callSimulateExecute(gExecute, data) { if iszero(mload(0x24)) { break } }
                }
                // Add a bit of buffer to account for the variations in
                // function dispatch between `execute` and `simulateExecute`.
                gExecute := add(gExecute, 500)
            }
            // If `msg.sender.balance < type(uint256).max`, revert.
            if add(balance(caller()), 1) {
                mstore(data, 0xe33c2c73) // `SimulationResult(uint256,uint256,uint256,bytes4)`.
                mstore(add(data, 0x20), gExecute)
                mstore(add(data, 0x40), gCombined)
                mstore(add(data, 0x60), gUsed)
                mstore(add(data, 0x80), err)
                revert(add(data, 0x1c), 0x84)
            }

            // Execute one final time without reverting.
            // This allows `eth_simulateV1` to collect all logs from the execution.
            mstore(add(data, 0x24), or(_FLAG_BUBBLE_FULL_REVERT, fullCombinedGasOverride))
            mstore(add(data, 0x44), caller()) // `noRevertCaller`.

            // Because `encodedUserOp` is in the calldata, we have to do a self call to
            // `selfCallSimulateExecute565348489` to replace the `paymentAmount` and `paymentMaxAmount`.
            // While it is technically possible to modify `_pay` and `_execute` to support a
            // payment override, it incurs runtime gas costs.
            let o := add(data, 0x64)
            let u := add(o, mload(o)) // Start of the UserOp in memory.
            let paymentPerGas := mload(add(u, _USER_OP_PAYMENT_PER_GAS_OFFSET))
            let paymentOverride := saturatingMul(paymentPerGas, gCombined)
            mstore(add(u, _USER_OP_PAYMENT_AMOUNT_OFFSET), paymentOverride)
            mstore(add(u, _USER_OP_PAYMENT_MAX_AMOUNT_OFFSET), paymentOverride)
            if iszero(call(gas(), address(), 0, add(data, 0x20), mload(data), 0x00, 0x20)) {
                returndatacopy(data, 0x00, returndatasize())
                revert(data, returndatasize())
            }
        }
    }

    /// @dev This function is intended for self-call via `simulateExecute`.
    /// The name is mined to give a function selector of `0xffffffff`, which makes it
    /// least efficient to call by placing it at the rightmost part of the function dispatch tree.
    /// As this is only for simulation purposes, it does not need to be efficient.
    ///
    /// Simply calling this function to get `gUsed` is NOT enough in production.
    /// It is NOT sufficient to simply estimate `gExecute` as `gUsed * a + b; a > 1 && b > 0`.
    /// Gas is burned at varying call depths, applying the 63/64 rule at different multiples
    /// to different segments of the gas burned. `gExecute` is NOT a constant multiple of `gUsed`.
    /// The only generalized reliable way to predict `gCombined` and `gExecute` is to
    /// try and error gas-limited self-calls via `simulateExecute` to this function.
    ///
    /// This function does not actually execute.
    /// It simulates an execution and reverts with
    /// `abi.encodePacked(bytes4(0xffffffff), abi.encode(gUsed, err))`.
    /// This function requires that `combinedGas` be set to a high enough value.
    /// Notes:
    /// - `gUsed` is the amount of gas that has been eaten.
    /// - `err` is the error selector from the simulation.
    ///   If the `err` is non-zero, it means that the simulation with `gExecute`
    ///   has not resulted in a success execution.
    function selfCallSimulateExecute565348489() public payable virtual {
        bytes calldata encodedUserOp;
        uint256 combinedGasOverride;
        assembly ("memory-safe") {
            combinedGasOverride := calldataload(0x04)
            encodedUserOp.offset := 0x44
            encodedUserOp.length := sub(calldatasize(), 0x44)
        }
        uint256 gUsed;
        bytes4 err;
        if (combinedGasOverride & _FLAG_VERIFICATION_GAS_ONLY != 0) {
            uint256 gVerifyStart = gasleft();
            UserOp calldata u = _extractUserOp(encodedUserOp);
            _verify(_computeDigest(u), u.eoa, u.signature);
            gUsed = Math.rawSub(gVerifyStart, gasleft());
        } else {
            (gUsed, err) = _execute(encodedUserOp, combinedGasOverride);
        }
        assembly ("memory-safe") {
            let noRevertCaller := calldataload(0x24)
            if noRevertCaller {
                // Revert if not via self-call, or `noRevertCaller.balance != type(uint256).max`.
                if or(xor(caller(), address()), add(balance(noRevertCaller), 1)) { invalid() }
                stop() // Return with zero data.
            }
            // Revert with `abi.encodePacked(bytes4(0xffffffff), abi.encode(gUsed, err))`.
            mstore(0x00, not(0)) // `0xffffffff`.
            mstore(0x04, gUsed)
            mstore(0x24, shl(224, shr(224, err))) // Clean the lower bytes of `err` word.
            revert(0x00, 0x44)
        }
    }

    /// @dev Extracts the UserOp from the calldata bytes, with minimal checks.
    function _extractUserOp(bytes calldata encodedUserOp)
        internal
        virtual
        returns (UserOp calldata u)
    {
        // This function does NOT allocate memory to avoid quadratic memory expansion costs.
        // Otherwise, it will be unfair to the UserOps at the back of the batch.
        assembly ("memory-safe") {
            let t := calldataload(encodedUserOp.offset)
            u := add(t, encodedUserOp.offset)
            // Bounds check. We don't need to explicitly check the fields here.
            // In the self call functions, we will use regular Solidity to access the
            // dynamic fields like `signature`, which generate the implicit bounds checks.
            if or(shr(64, t), lt(encodedUserOp.length, 0x20)) { revert(0x00, 0x00) }
        }
    }
    /// @dev Extracts the PreOp from the calldata bytes, with minimal checks.

    function _extractPreOp(bytes calldata encodedPreOp)
        internal
        virtual
        returns (PreOp calldata p)
    {
        UserOp calldata u = _extractUserOp(encodedPreOp);
        assembly ("memory-safe") {
            p := u
        }
    }

    /// @dev Executes a single encoded UserOp.
    function _execute(bytes calldata encodedUserOp, uint256 combinedGasOverride)
        internal
        virtual
        returns (uint256 gUsed, bytes4 err)
    {
        UserOp calldata u = _extractUserOp(encodedUserOp);
        uint256 g = Math.coalesce(uint96(combinedGasOverride), u.combinedGas);
        uint256 gStart = gasleft();

        unchecked {
            // Check if there's sufficient gas left for the gas-limited self calls
            // via the 63/64 rule. This is for gas estimation. If the total amount of gas
            // for the whole transaction is insufficient, revert.
            if (((gasleft() * 63) >> 6) < Math.saturatingAdd(g, _INNER_GAS_OVERHEAD)) {
                // Don't revert if `_FLAG_IS_SIMULATION`.
                // For `simulateExecute` to be able to get a simulation before knowing
                // how much gas is needed without reverting.
                if (combinedGasOverride & _FLAG_IS_SIMULATION == 0) revert InsufficientGas();
            }
            // If `_FLAG_63_OVER_64_TEST` is set, this means `simulateExecute` just wants
            // to check the 63/64 rule, so early return to skip the rest of the computations.
            if (combinedGasOverride & _FLAG_63_OVER_64_TEST != 0) return (0, 0);
        }

        address payer = Math.coalesce(u.payer, u.eoa);
        uint256 paymentAmount = u.paymentAmount;
        // Early skip the entire pay-verify-call workflow if the payer lacks tokens,
        // so that less gas is wasted when the UserOp fails.
        if (paymentAmount != 0) {
            if (TokenTransferLib.balanceOf(u.paymentToken, payer) < paymentAmount) {
                err = PaymentError.selector;
            }
        }

        bool selfCallSuccess;
        // We'll use assembly for frequently used call related stuff to save massive memory gas.
        assembly ("memory-safe") {
            let bubbleSelfCallRevert := 0
            let m := mload(0x40) // Grab the free memory pointer.
            if iszero(err) {
                // Copy the encoded user op to the memory to be ready to pass to the self call.
                calldatacopy(add(m, 0x40), encodedUserOp.offset, encodedUserOp.length)
                mstore(m, 0x00000000) // `selfCallPayVerifyCall537021665()`.
                // The word after the function selector contains the simulation flags.
                mstore(add(m, 0x20), shl(96, shr(96, combinedGasOverride)))
                mstore(0x00, 0) // Zeroize the return slot.

                // To prevent griefing, we need to do a non-reverting gas-limited self call.
                // If the self call is successful, we know that the payment has been made,
                // and the sequence for `nonce` has been incremented.
                // For more information, see `selfCallPayVerifyCall537021665()`.
                selfCallSuccess :=
                    call(g, address(), 0, add(m, 0x1c), add(encodedUserOp.length, 0x44), 0x00, 0x20)
                err := mload(0x00) // The self call will do another self call to execute.
                if iszero(selfCallSuccess) {
                    bubbleSelfCallRevert := err // This will only be used in simulation.
                    if iszero(err) { err := shl(224, 0xad4db224) } // `VerifiedCallError()`.
                }
            }
            // If `err` is non-zero and the simulation requires a full revert.
            if err {
                if and(combinedGasOverride, _FLAG_BUBBLE_FULL_REVERT) {
                    if bubbleSelfCallRevert {
                        returndatacopy(m, 0x00, returndatasize())
                        revert(m, returndatasize())
                    }
                    mstore(0x00, err)
                    revert(0x00, 0x20)
                }
            }
        }

        emit UserOpExecuted(u.eoa, u.nonce, selfCallSuccess, err);

        if (selfCallSuccess) {
            gUsed = Math.rawSub(gStart, gasleft());

            if (paymentAmount != 0) {
                // Refund strategy:
                // `totalAmountOfGasToPayFor = gasUsedThusFar + _REFUND_GAS`.
                // `paymentAmountForGas = paymentPerGas * totalAmountOfGasToPayFor`.
                // If we have overpaid, then refund `paymentAmount - paymentAmountForGas`.

                uint256 paymentPerGas = Math.coalesce(u.paymentPerGas, type(uint256).max);
                uint256 finalPaymentAmount = Math.min(
                    paymentAmount,
                    Math.saturatingMul(paymentPerGas, Math.saturatingAdd(gUsed, _REFUND_GAS))
                );
                address paymentRecipient = Math.coalesce(u.paymentRecipient, address(this));
                if (LibBit.and(finalPaymentAmount != 0, paymentRecipient != address(this))) {
                    TokenTransferLib.safeTransfer(
                        u.paymentToken, paymentRecipient, finalPaymentAmount
                    );
                }
                if (paymentAmount > finalPaymentAmount) {
                    TokenTransferLib.safeTransfer(
                        u.paymentToken, payer, Math.rawSub(paymentAmount, finalPaymentAmount)
                    );
                }
            }
        }
    }

    /// @dev This function is only intended for self-call.
    /// The name is mined to give a function selector of `0x00000000`, which makes it
    /// more efficient to call by placing it at the leftmost part of the function dispatch tree.
    ///
    /// We perform a gas-limited self-call to this function via `_execute(bytes,uint256)`
    /// with assembly for the following reasons:
    /// - Allow recovery from out-of-gas errors.
    ///   When a transaction is actually mined, an `executionData` payload that takes 100k gas
    ///   to execute during simulation might require 1M gas to actually execute
    ///   (e.g. a sale contract that auto-distributes tokens at the very last sale).
    ///   If we do simply let this consume all gas, then the relayer's compensation
    ///   which is determined to be sufficient during simulation might not be actually sufficient.
    ///   We can only know how much gas a payload costs by actually executing it, but once it
    ///   has been executed, the gas burned cannot be returned and will be debited from the relayer.
    /// - Avoid the overheads of `abi.encode`, `abi.decode`, and memory allocation.
    ///   Doing `(bool success, bytes memory result) = address(this).call(abi.encodeCall(...))`
    ///   incurs unnecessary ABI encoding, decoding, and memory allocation.
    ///   Quadratic memory expansion costs will make UserOps in later parts of a batch
    ///   unfairly punished, while making gas estimates unreliable.
    /// - For even more efficiency, we directly rip the UserOp from the calldata instead
    ///   of making it as an argument to this function.
    ///
    /// This function reverts if the PREP initialization or the UserOp validation fails.
    /// This is to prevent incorrect compensation (the UserOp's signature defines what is correct).
    function selfCallPayVerifyCall537021665() public payable {
        require(msg.sender == address(this));

        UserOp calldata u;
        uint256 flags;
        assembly ("memory-safe") {
            u := add(0x24, calldataload(0x24))
            flags := calldataload(0x04)
        }
        address eoa = u.eoa;
        // Verify the nonce, early reverting to save gas.
        (LibStorage.Ref storage seqRef, uint256 seq) =
            LibNonce.check(_getEntryPointStorage().nonceSeqs[eoa], u.nonce);

        // The chicken and egg problem:
        // A off-chain simulation of a successful UserOp may not guarantee on-chain success.
        // The state may change in the window between simulation and actual on-chain execution.
        // If on-chain execution fails, gas that has already been burned cannot be returned
        // and will be debited from the relayer.
        // Yet, we still need to minimally check that the UserOp has a valid signature to draw
        // compensation. If we draw compensation first and then realize that the signature is
        // invalid, we will need to refund the compensation, which is more inefficient than
        // simply ensuring validity of the signature before drawing compensation.
        // The best we can do is to minimize the chance that an UserOp success in off-chain
        // simulation can somehow result in an uncompensated on-chain failure.
        // This is why ERC4337 has all those weird storage and opcode restrictions for
        // simulation, and suggests banning users that intentionally grief the simulation.

        // If `initializePREP` fails, just revert.
        // Off-chain simulation can ensure that the eoa is indeed a PREP address.
        // If the eoa is a PREP address, this means the delegation cannot be altered
        // while the UserOp is in-flight, which means off-chain simulation success
        // guarantees on-chain execution success.
        if (u.initData.length != 0) {
            bytes calldata initData = u.initData;
            assembly ("memory-safe") {
                let m := mload(0x40)
                mstore(m, 0x36745d10) // `initializePREP(bytes)`.
                mstore(add(m, 0x20), 0x20)
                mstore(add(m, 0x40), initData.length)
                calldatacopy(add(m, 0x60), initData.offset, initData.length)
                let success :=
                    call(gas(), eoa, 0, add(m, 0x1c), add(0x64, initData.length), m, 0x20)
                if iszero(and(eq(mload(m), 1), success)) {
                    if and(flags, _FLAG_BUBBLE_FULL_REVERT) {
                        returndatacopy(mload(0x40), 0x00, returndatasize())
                        revert(mload(0x40), returndatasize())
                    }
                    revert(0x00, 0x20)
                }
            }
        }
        // Handle the sub UserOps after the PREP (if any), and before the `_verify`.
        if (u.encodedPreOps.length != 0) _handlePreOps(eoa, flags, u.encodedPreOps);

        // If `_verify` is invalid, just revert.
        // The verification gas is determined by `executionData` and the delegation logic.
        // Off-chain simulation of `_verify` should suffice, provided that the eoa's
        // delegation is not changed, and the `keyHash` is not revoked
        // in the window between off-chain simulation and on-chain execution.
<<<<<<< HEAD
        bytes32 digest = _computeDigest(u);
        (bool isValid, bytes32 keyHash) = _verify(digest, eoa, u.signature);
        if (!isValid) if (simulationFlags & 1 == 0) revert VerificationError();
=======
        (bool isValid, bytes32 keyHash, bytes32 digest) = _verify(u);
        if (!isValid) if (flags & _FLAG_IS_SIMULATION == 0) revert VerificationError();
>>>>>>> dddc3126

        // If `_pay` fails, just revert.
        // Off-chain simulation of `_pay` should suffice,
        // provided that the token balance does not decrease in the window between
        // off-chain simulation and on-chain execution.
        if (u.paymentAmount != 0) _pay(u, keyHash, digest);

        // Once the payment has been made, the nonce must be invalidated.
        // Otherwise, an attacker can keep replaying the UserOp to take payment and drain the user.
        // EntryPoint UserOp nonce bookkeeping is stored on the EntryPoint itself
        // to make implementing this nonce-invalidation pattern more performant.
        seqRef.value = Math.rawAdd(seq, 1);

        // This re-encodes the ERC7579 `executionData` with the optional `opData`.
        // We expect that the delegation supports ERC7821
        // (an extension of ERC7579 tailored for 7702 accounts).
        bytes memory data = LibERC7579.reencodeBatchAsExecuteCalldata(
            hex"01000000000078210001", // ERC7821 batch execution mode.
            u.executionData,
            abi.encode(keyHash) // `opData`.
        );
        assembly ("memory-safe") {
            mstore(0x00, 0) // Zeroize the return slot.
            if iszero(call(gas(), eoa, 0, add(0x20, data), mload(data), 0x00, 0x20)) {
                if and(flags, _FLAG_BUBBLE_FULL_REVERT) {
                    returndatacopy(mload(0x40), 0x00, returndatasize())
                    revert(mload(0x40), returndatasize())
                }
                if iszero(mload(0x00)) { mstore(0x00, shl(224, 0x6c9d47e8)) } // `CallError()`.
                return(0x00, 0x20) // Return the `err`.
            }
            return(0x60, 0x20) // If all success, returns with zero `err`.
        }
    }

    /// @dev Loops over the `encodedPreOps` and does the following for each:
    /// - If the `eoa == address(0)`, it will be coalesced to `parentEOA`.
    /// - Check if `eoa == parentEOA`.
    /// - Validate the signature.
    /// - Check and increment the nonce, if it is not `type(uint256).max`.
    /// - Call the Delegation with `executionData`, using the ERC7821 batch-execution mode.
    ///   If the call fails, revert.
    /// - Emit an {UserOpExecuted} event, if `nonce` is not `type(uint256).max`.
    function _handlePreOps(
        address parentEOA,
        uint256 simulationFlags,
        bytes[] calldata encodedPreOps
    ) internal virtual {
        for (uint256 i; i < encodedPreOps.length; ++i) {
            PreOp calldata p = _extractPreOp(encodedPreOps[i]);
            address eoa = Math.coalesce(p.eoa, parentEOA);
            uint256 nonce = p.nonce;

            if (eoa != parentEOA) revert InvalidPreOpEOA();

            (bool isValid, bytes32 keyHash) = _verify(_computeDigest(p), eoa, p.signature);
            if (!isValid) if (simulationFlags & 1 == 0) revert PreOpVerificationError();

            if (nonce != type(uint256).max) {
                LibNonce.checkAndIncrement(_getEntryPointStorage().nonceSeqs[eoa], nonce);
            }

            // This part is same as `selfCallPayVerifyCall537021665`. We simply inline to save gas.
            bytes memory data = LibERC7579.reencodeBatchAsExecuteCalldata(
                hex"01000000000078210001", // ERC7821 batch execution mode.
                p.executionData,
                abi.encode(keyHash) // `opData`.
            );
            // This part is slightly different from `selfCallPayVerifyCall537021665`.
            // It always reverts on failure.
            assembly ("memory-safe") {
                mstore(0x00, 0) // Zeroize the return slot.
                if iszero(call(gas(), eoa, 0, add(0x20, data), mload(data), 0x00, 0x20)) {
                    // If this is a simulation via `simulateFailed`, bubble up the whole revert.
                    if and(simulationFlags, 2) {
                        returndatacopy(mload(0x40), 0x00, returndatasize())
                        revert(mload(0x40), returndatasize())
                    }
                    if iszero(mload(0x00)) { mstore(0x00, shl(224, 0x253e076a)) } // `PreOpCallError()`.
                    revert(0x00, 0x20) // Revert the `err` (NOT return).
                }
            }

            if (nonce != type(uint256).max) {
                // Event so that indexers can know that the nonce is used.
                // Reaching here means there's no error in the PreOp.
                emit UserOpExecuted(eoa, nonce, true, 0); // `incremented = true`, `err = 0`.
            }
        }
    }

    ////////////////////////////////////////////////////////////////////////
    // Nonces
    ////////////////////////////////////////////////////////////////////////

    /// @dev Return current nonce with sequence key.
    function getNonce(address eoa, uint192 seqKey) public view virtual returns (uint256) {
        return LibNonce.get(_getEntryPointStorage().nonceSeqs[eoa], seqKey);
    }

    /// @dev Increments the sequence for the `seqKey` in nonce (i.e. upper 192 bits).
    /// This invalidates the nonces for the `seqKey`, up to (inclusive) `uint64(nonce)`.
    function invalidateNonce(uint256 nonce) public virtual {
        LibNonce.invalidate(_getEntryPointStorage().nonceSeqs[msg.sender], nonce);
        emit NonceInvalidated(msg.sender, nonce);
    }

    ////////////////////////////////////////////////////////////////////////
    // ERC7683
    ////////////////////////////////////////////////////////////////////////

    /// @dev ERC7683 fill.
    /// If you don't need to ensure that the `orderId` can only be used once,
    /// pass in `bytes32(0)` for the `orderId`. The `originData` will
    /// already include the nonce for the delegated `eoa`.
    function fill(bytes32 orderId, bytes calldata originData, bytes calldata)
        public
        payable
        virtual
        returns (bytes4)
    {
        if (orderId != bytes32(0)) {
            if (!_getEntryPointStorage().filledOrderIds.toggle(uint256(orderId))) {
                revert OrderAlreadyFilled();
            }
        }
        // Like `abi.decode(originData, (bytes, address, uint256))`, but way faster.
        if (originData.length < 0x60) revert();
        bytes calldata encodedUserOp = LibBytes.bytesInCalldata(originData, 0x00);
        address fundingToken = address(uint160(uint256(LibBytes.loadCalldata(originData, 0x20))));
        uint256 fundingAmount = uint256(LibBytes.loadCalldata(originData, 0x40));

        // Like `abi.decode(encodedUserOp, (UserOp)).eoa`, but way faster.
        bytes calldata u = LibBytes.dynamicStructInCalldata(encodedUserOp, 0x00);
        address eoa = address(uint160(uint256(LibBytes.loadCalldata(u, 0x00))));

        TokenTransferLib.safeTransferFrom(fundingToken, msg.sender, eoa, fundingAmount);
        return execute(encodedUserOp);
    }

    /// @dev Returns true if the order ID has been filled.
    function orderIdIsFilled(bytes32 orderId) public view virtual returns (bool) {
        if (orderId == bytes32(0)) return false;
        return _getEntryPointStorage().filledOrderIds.get(uint256(orderId));
    }

    ////////////////////////////////////////////////////////////////////////
    // Internal Helpers
    ////////////////////////////////////////////////////////////////////////

    /// @dev Makes the `eoa` perform a payment to the `entryPoint`.
    /// This reverts if the payment is insufficient or fails. Otherwise returns nothing.
    function _pay(UserOp calldata u, bytes32 keyHash, bytes32 digest) internal virtual {
        uint256 paymentAmount = u.paymentAmount;
        address paymentToken = u.paymentToken;
        uint256 requiredBalanceAfter = Math.saturatingAdd(
            TokenTransferLib.balanceOf(paymentToken, address(this)), paymentAmount
        );
        address eoa = u.eoa;
        address payer = Math.coalesce(u.payer, eoa);
        if (paymentAmount > u.paymentMaxAmount) {
            revert PaymentError();
        }
        bytes calldata paymentSignature = u.paymentSignature;
        assembly ("memory-safe") {
            let m := mload(0x40) // Cache the free memory pointer.
            mstore(m, 0xce835432) // `compensate(address,address,uint256,address,bytes32,bytes32,bytes)`.
            mstore(add(m, 0x20), shr(96, shl(96, paymentToken)))
            mstore(add(m, 0x40), address())
            mstore(add(m, 0x60), paymentAmount)
            mstore(add(m, 0x80), shr(96, shl(96, eoa)))
            mstore(add(m, 0xa0), keyHash)
            mstore(add(m, 0xc0), digest)
            mstore(add(m, 0xe0), 0xe0)
            mstore(add(m, 0x100), paymentSignature.length)
            calldatacopy(add(m, 0x120), paymentSignature.offset, paymentSignature.length)
            pop(
                call(gas(), payer, 0, add(m, 0x1c), add(0x104, paymentSignature.length), 0x00, 0x00)
            )
        }
        if (TokenTransferLib.balanceOf(paymentToken, address(this)) < requiredBalanceAfter) {
            revert PaymentError();
        }
    }

    /// @dev Calls `unwrapAndValidateSignature` on the `eoa`.
    function _verify(bytes32 digest, address eoa, bytes calldata sig)
        internal
        view
        virtual
        returns (bool isValid, bytes32 keyHash)
    {
        // While it is technically safe for the digest to be computed on the delegation,
        // we do it on the EntryPoint for efficiency and maintainability. Validating the
        // a single bytes32 digest avoids having to pass in the entire UserOp. Additionally,
        // the delegation does not need to know anything about the UserOp structure.
        assembly ("memory-safe") {
            let m := mload(0x40)
            mstore(m, 0x0cef73b4) // `unwrapAndValidateSignature(bytes32,bytes)`.
            mstore(add(m, 0x20), digest)
            mstore(add(m, 0x40), 0x40)
            mstore(add(m, 0x60), sig.length)
            calldatacopy(add(m, 0x80), sig.offset, sig.length)
            isValid := staticcall(gas(), eoa, add(m, 0x1c), add(sig.length, 0x64), 0x00, 0x40)
            isValid := and(eq(mload(0x00), 1), and(gt(returndatasize(), 0x3f), isValid))
            keyHash := mload(0x20)
        }
    }

    /// @dev Computes the EIP712 digest for the PreOp.
    function _computeDigest(PreOp calldata p) internal view virtual returns (bytes32) {
        bool isMultichain = p.nonce >> 240 == MULTICHAIN_NONCE_PREFIX;
        // To avoid stack-too-deep. Faster than a regular Solidity array anyways.
        bytes32[] memory f = EfficientHashLib.malloc(5);
        f.set(0, PRE_OP_TYPEHASH);
        f.set(1, LibBit.toUint(isMultichain));
        f.set(2, uint160(p.eoa));
        f.set(3, _executionDataHash(p.executionData));
        f.set(4, p.nonce);

        return isMultichain ? _hashTypedDataSansChainId(f.hash()) : _hashTypedData(f.hash());
    }

    /// @dev Computes the EIP712 digest for the UserOp.
    /// If the the nonce starts with `MULTICHAIN_NONCE_PREFIX`,
    /// the digest will be computed without the chain ID.
    /// Otherwise, the digest will be computed with the chain ID.
    function _computeDigest(UserOp calldata u) internal view virtual returns (bytes32) {
        bool isMultichain = u.nonce >> 240 == MULTICHAIN_NONCE_PREFIX;
        // To avoid stack-too-deep. Faster than a regular Solidity array anyways.
        bytes32[] memory f = EfficientHashLib.malloc(11);
        f.set(0, USER_OP_TYPEHASH);
        f.set(1, LibBit.toUint(isMultichain));
        f.set(2, uint160(u.eoa));
        f.set(3, _executionDataHash(u.executionData));
        f.set(4, u.nonce);
        f.set(5, uint160(u.payer));
        f.set(6, uint160(u.paymentToken));
        f.set(7, u.paymentMaxAmount);
        f.set(8, u.paymentPerGas);
        f.set(9, u.combinedGas);
        f.set(10, _encodedPreOpsHash(u.encodedPreOps));

        return isMultichain ? _hashTypedDataSansChainId(f.hash()) : _hashTypedData(f.hash());
    }

    /// @dev Helper function to return the hash of the `execuctionData`.
    function _executionDataHash(bytes calldata executionData)
        internal
        view
        virtual
        returns (bytes32)
    {
        bytes32[] calldata pointers = LibERC7579.decodeBatch(executionData);
        bytes32[] memory a = EfficientHashLib.malloc(pointers.length);
        unchecked {
            for (uint256 i; i != pointers.length; ++i) {
                (address target, uint256 value, bytes calldata data) = pointers.getExecution(i);
                a.set(
                    i,
                    EfficientHashLib.hash(
                        CALL_TYPEHASH,
                        bytes32(uint256(uint160(target))),
                        bytes32(value),
                        EfficientHashLib.hashCalldata(data)
                    )
                );
            }
        }
        return a.hash();
    }

    /// @dev Helper function to return the hash of the `encodedPreOps`.
    function _encodedPreOpsHash(bytes[] calldata encodedPreOps)
        internal
        view
        virtual
        returns (bytes32)
    {
        bytes32[] memory a = EfficientHashLib.malloc(encodedPreOps.length);
        for (uint256 i; i < encodedPreOps.length; ++i) {
            a.set(i, EfficientHashLib.hashCalldata(encodedPreOps[i]));
        }
        return a.hash();
    }

    receive() external payable virtual {}

    ////////////////////////////////////////////////////////////////////////
    // Only Owner Functions
    ////////////////////////////////////////////////////////////////////////

    /// @dev Allows the entry point owner to withdraw tokens.
    /// If `token` is `address(0)`, withdraws the native gas token.
    function withdrawTokens(address token, address recipient, uint256 amount)
        public
        virtual
        onlyOwner
    {
        TokenTransferLib.safeTransfer(token, recipient, amount);
    }

    ////////////////////////////////////////////////////////////////////////
    // EIP712
    ////////////////////////////////////////////////////////////////////////

    /// @dev For EIP712.
    function _domainNameAndVersion()
        internal
        view
        virtual
        override
        returns (string memory name, string memory version)
    {
        name = "EntryPoint";
        version = "0.0.2";
    }

    ////////////////////////////////////////////////////////////////////////
    // Other Overrides
    ////////////////////////////////////////////////////////////////////////

    /// @dev There won't be chains that have 7702 and without TSTORE.
    function _useTransientReentrancyGuardOnlyOnMainnet()
        internal
        view
        virtual
        override
        returns (bool)
    {
        return false;
    }
}<|MERGE_RESOLUTION|>--- conflicted
+++ resolved
@@ -182,14 +182,7 @@
     /// @dev The simulate execute run has failed. Try passing in more gas to the simulation.
     error SimulateExecuteFailed();
 
-<<<<<<< HEAD
-    /// @dev No revert has been encountered.
-    error NoRevertEncountered();
-
     /// @dev A PreOp's EOA must be the same as its parent UserOp's.
-=======
-    /// @dev A sub UserOp's EOA must be the same as its parent UserOp's eoa.
->>>>>>> dddc3126
     error InvalidPreOpEOA();
 
     /// @dev The PreOp cannot be verified to be correct.
@@ -736,14 +729,9 @@
         // Off-chain simulation of `_verify` should suffice, provided that the eoa's
         // delegation is not changed, and the `keyHash` is not revoked
         // in the window between off-chain simulation and on-chain execution.
-<<<<<<< HEAD
         bytes32 digest = _computeDigest(u);
         (bool isValid, bytes32 keyHash) = _verify(digest, eoa, u.signature);
-        if (!isValid) if (simulationFlags & 1 == 0) revert VerificationError();
-=======
-        (bool isValid, bytes32 keyHash, bytes32 digest) = _verify(u);
         if (!isValid) if (flags & _FLAG_IS_SIMULATION == 0) revert VerificationError();
->>>>>>> dddc3126
 
         // If `_pay` fails, just revert.
         // Off-chain simulation of `_pay` should suffice,
