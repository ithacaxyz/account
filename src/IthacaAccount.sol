--- conflicted
+++ resolved
@@ -732,10 +732,6 @@
         returns (string memory name, string memory version)
     {
         name = "IthacaAccount";
-<<<<<<< HEAD
-        version = "0.4.3";
-=======
         version = "0.4.9";
->>>>>>> fa369c96
     }
 }