--- conflicted
+++ resolved
@@ -23,51 +23,10 @@
         env:
           PRIVATE_KEY: ${{ secrets.deployer }}
         # TODO: remove the --evm-version argument once https://github.com/blockscout/blockscout/pull/12115 is released.
+        # TODO: add verification once the API is up.
         run: |
-          echo "Deploying";
           forge script DeployAllScript \
             --rpc-url "https://odyssey-devnet.ithaca.xyz" \
             --broadcast -q \
-<<<<<<< HEAD
             --evm-version cancun && \
-          jq -r '.transactions[].additionalContracts | "EntryPoint: " + .[0].address, "Delegation: "  + .[1].address, "EIP7702Proxy: " + .[2].address, "AccountRegistry: " + .[3].address'  broadcast/DeployAll.s.sol/28403/run-latest.json
-=======
-            --evm-version cancun;
-
-          echo "Verifying EntryPoint";
-          forge verify-contract $(jq -r '.transactions[].additionalContracts | .[0].address' broadcast/DeployAll.s.sol/911867/run-latest.json) \
-            DeployAllScript \
-            --chain odyssey \
-            --skip-is-verified-check \
-            --verifier blockscout \
-            --verifier-url "https://odyssey-devnet.ithaca.xyz/api" || true;
-
-          echo "Verifying Delegation";
-          forge verify-contract $(jq -r '.transactions[].additionalContracts | .[1].address' broadcast/DeployAll.s.sol/911867/run-latest.json) \
-            DeployAllScript \
-            --chain odyssey \
-            --skip-is-verified-check \
-            --verifier blockscout \
-            --verifier-url "https://odyssey-devnet.ithaca.xyz/api" || true;
-
-          echo "Compiling EIP7702Proxy fixed bytecode";
-          forge clean;
-          forge build;
-          cp lib/solady/src/accounts/EIP7702Proxy.sol src/EIP7702Proxy.sol;
-          forge build --use=0.8.28 --optimizer-runs=200 --evm-version=cancun || true;
-
-          echo "Verifying EIP7702Proxy";
-          forge verify-contract $(jq -r '.transactions[].additionalContracts | .[2].address' broadcast/DeployAll.s.sol/911867/run-latest.json)  \
-            "src/EIP7702Proxy.sol:EIP7702Proxy" \
-            --compiler-version=0.8.28 \
-            --optimizer-runs=200 \
-            --evm-version=cancun \
-            --constructor-args $(jq -r '.transactions[].additionalContracts | .[1].address' broadcast/DeployAll.s.sol/911867/run-latest.json | sed 's/^0x//' | xargs -I{} printf '0x000000000000000000000000%s0000000000000000000000000000000000000000000000000000000000000000' {}) \
-            --chain odyssey \
-            --skip-is-verified-check \
-            --verifier blockscout \
-            --verifier-url "https://odyssey-devnet.ithaca.xyz/api" || true;
-
-          echo "Cleaning up EIP7702Proxy verification";
-          rm src/EIP7702Proxy.sol;
->>>>>>> 7844f779
+          jq -r '.transactions[].additionalContracts | "EntryPoint: " + .[0].address, "Delegation: "  + .[1].address, "EIP7702Proxy: " + .[2].address, "AccountRegistry: " + .[3].address'  broadcast/DeployAll.s.sol/28403/run-latest.json